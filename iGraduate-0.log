<<<<<<< HEAD
Mar 20, 2021 11:43:57 AM seedu.igraduate.IGraduate main
INFO: iGraduate starts.
Mar 20, 2021 11:43:57 AM seedu.igraduate.IGraduate <init>
INFO: Initialising iGraduate Ui, Storage and ModuleList components...
Mar 20, 2021 11:43:57 AM seedu.igraduate.Storage loadModulesFromFile
INFO: Module data loaded from disk successfully.
Mar 20, 2021 11:43:57 AM seedu.igraduate.IGraduate <init>
INFO: All components initialised successfully.
Mar 20, 2021 11:44:07 AM seedu.igraduate.Parser parseCommand
INFO: User input: add intro -t core -mc 4 -c cs11
Mar 20, 2021 11:44:07 AM seedu.igraduate.Parser parseCommand
INFO: Input parsed to add command.
Mar 20, 2021 11:44:07 AM seedu.igraduate.Parser extractModuleType
WARNING: Invalid module type detected.
Mar 20, 2021 11:44:12 AM seedu.igraduate.Parser parseCommand
INFO: User input: exit
Mar 20, 2021 11:44:12 AM seedu.igraduate.Parser parseCommand
INFO: Input parsed to exit command.
Mar 20, 2021 11:44:12 AM seedu.igraduate.Parser createExitCommand
INFO: Valid parameters for exit command.
Mar 20, 2021 11:44:12 AM seedu.igraduate.command.ExitCommand execute
INFO: Exit Command executed!
Mar 20, 2021 11:44:12 AM seedu.igraduate.IGraduate main
=======
Mar 20, 2021 3:56:33 PM seedu.igraduate.IGraduate main
INFO: iGraduate starts.
Mar 20, 2021 3:56:33 PM seedu.igraduate.IGraduate <init>
INFO: Initialising iGraduate Ui, Storage and ModuleList components...
Mar 20, 2021 3:56:33 PM seedu.igraduate.Storage loadModulesFromFile
INFO: Module data loaded from disk successfully.
Mar 20, 2021 3:56:33 PM seedu.igraduate.IGraduate <init>
INFO: All components initialised successfully.
Mar 20, 2021 3:56:34 PM seedu.igraduate.Parser parseCommand
INFO: User input: list
Mar 20, 2021 3:56:34 PM seedu.igraduate.Parser parseCommand
INFO: Input parsed to list command.
Mar 20, 2021 3:56:34 PM seedu.igraduate.Parser createListCommand
INFO: Valid parameters for list command.
Mar 20, 2021 3:56:34 PM seedu.igraduate.command.ListCommand execute
INFO: Executing list command...
Mar 20, 2021 3:56:34 PM seedu.igraduate.command.ListCommand execute
INFO: Successfully printed module list.
Mar 20, 2021 3:56:34 PM seedu.igraduate.command.ListCommand execute
INFO: End of list command execution.
Mar 20, 2021 3:56:46 PM seedu.igraduate.Parser parseCommand
INFO: User input: exit
Mar 20, 2021 3:56:46 PM seedu.igraduate.Parser parseCommand
INFO: Input parsed to exit command.
Mar 20, 2021 3:56:46 PM seedu.igraduate.Parser createExitCommand
INFO: Valid parameters for exit command.
Mar 20, 2021 3:56:46 PM seedu.igraduate.command.ExitCommand execute
INFO: Exit Command executed!
Mar 20, 2021 3:56:46 PM seedu.igraduate.IGraduate main
>>>>>>> 57de966b
INFO: iGraduate exits.<|MERGE_RESOLUTION|>--- conflicted
+++ resolved
@@ -1,28 +1,3 @@
-<<<<<<< HEAD
-Mar 20, 2021 11:43:57 AM seedu.igraduate.IGraduate main
-INFO: iGraduate starts.
-Mar 20, 2021 11:43:57 AM seedu.igraduate.IGraduate <init>
-INFO: Initialising iGraduate Ui, Storage and ModuleList components...
-Mar 20, 2021 11:43:57 AM seedu.igraduate.Storage loadModulesFromFile
-INFO: Module data loaded from disk successfully.
-Mar 20, 2021 11:43:57 AM seedu.igraduate.IGraduate <init>
-INFO: All components initialised successfully.
-Mar 20, 2021 11:44:07 AM seedu.igraduate.Parser parseCommand
-INFO: User input: add intro -t core -mc 4 -c cs11
-Mar 20, 2021 11:44:07 AM seedu.igraduate.Parser parseCommand
-INFO: Input parsed to add command.
-Mar 20, 2021 11:44:07 AM seedu.igraduate.Parser extractModuleType
-WARNING: Invalid module type detected.
-Mar 20, 2021 11:44:12 AM seedu.igraduate.Parser parseCommand
-INFO: User input: exit
-Mar 20, 2021 11:44:12 AM seedu.igraduate.Parser parseCommand
-INFO: Input parsed to exit command.
-Mar 20, 2021 11:44:12 AM seedu.igraduate.Parser createExitCommand
-INFO: Valid parameters for exit command.
-Mar 20, 2021 11:44:12 AM seedu.igraduate.command.ExitCommand execute
-INFO: Exit Command executed!
-Mar 20, 2021 11:44:12 AM seedu.igraduate.IGraduate main
-=======
 Mar 20, 2021 3:56:33 PM seedu.igraduate.IGraduate main
 INFO: iGraduate starts.
 Mar 20, 2021 3:56:33 PM seedu.igraduate.IGraduate <init>
@@ -52,5 +27,4 @@
 Mar 20, 2021 3:56:46 PM seedu.igraduate.command.ExitCommand execute
 INFO: Exit Command executed!
 Mar 20, 2021 3:56:46 PM seedu.igraduate.IGraduate main
->>>>>>> 57de966b
 INFO: iGraduate exits.