# iGraduate Developer Guide
By: `W09-2` Latest update: `30 March 2021`

- [iGraduate Developer Guide](#igraduate-developer-guide)
    * [1. Introduction](#1-introduction)
    * [2. Setting up, getting started](#2-setting-up-getting-started)
        + [2.1 Terminal](#21-terminal)
        + [2.2 Intellij IDEA (Recommended)](#22-intellij-idea-recommended)
    * [3. Design](#3-design)
        + [3.1 Architecture](#31-architecture)
        + [3.2 UI Component](#32-ui-component)
        + [3.3 Logic Component](#33-logic-component)
        + [3.4 Model Component](#34-model-component)
            + [3.4.1 `module` Package](#341-module-package)
                + [3.4.1.1 `Module` Class](#3411-module-class)
                + [3.4.1.2 `CoreModule` Class](#3412-coremodule-class)
                + [3.4.1.3 `GeModule` Class](#3413-gemodule-class)
                + [3.4.1.4 `ElectiveModule` Class](#3414-electivemodule-class)
                + [3.4.1.5 `MathModule` Class](#3415-mathmodule-class)
            + [3.4.2 `list` Package](#342-list-package)
                + [3.4.2.1 `ModuleList` Class](#3421-modulelist-class)
        + [3.5 Storage Component](#35-storage-component)
        + [3.6 Common Classes](#36-common-classes)
    * [4. Implementation](#4-implementation)
        + [4.1 UI](#41-ui)
        + [4.2 Parser](#42-parser)
        + [4.3 Command](#43-command)
        + [4.4 Module](#44-module)
        + [4.5 ModuleList](#45-modulelist)
        + [4.6 Storage](#46-storage)
        + [4.7 Exception](#47-exception)
    * [Appendix: Requirements](#appendix-requirements)
        + [Product Scope](#product-scope)
            + [Target User Profile](#target-user-profile)
            + [Value Proposition](#value-proposition)
        + [User Stories](#user-stories)
    * [Instructions for Manual Testing](#instructions-for-manual-testing)
        + [Launch and Shutdown](#launch-and-shutdown)
        + [Adding a module](#adding-a-module)
        + [Deleting a module](#deleting-a-module)
        + [Marking modules as done](#marking-modules-as-done)
        + [Updating the module list](#updating-the-module-list)
        + [CAP](#cap)
        + [Progress](#progress)
        + [List Modules](#list-modules)
        + [Saving data](#saving-data)
<<<<<<< HEAD
    
=======
>>>>>>> 537cc2e7

## 1. Introduction

iGraduate is a Command Line Interface (CLI) application that helps NUS Information Security
students track and plan their graduation by allowing them to add new modules for tracking,
show the modules they have taken and can be taken, calculating their CAP and checking their graduation
progress. The users are allowed to add Core, General Education (GE), Math and Elective modules
for tracking. When listing the modules, the module type will be shown accordingly.

This developer guide is made for developers who wish to understand and/or develop <b>iGraduate</b> 
further. This guide includes the setup steps, design, implementation, logging, testing, product scope,
and other sections to give developers a better understanding of the application.

Note that the following symbols and formatting are used in this guide:

Symbols/Formatting | Description
-------------------|------------------------------------------
ℹ️ **Note:**        | Information to take note of.
📝 **Tip:**        | Optional information that may be useful. 
⚠️ **Warning!**    | Contains important information that may resolve problems. 
`Grey highlight`   | Code or terms related to the application.

## 2. Setting up, getting started

This section guides you through the process of setting up the project on your computer.

> ℹ️ **Note:** This application is developed for users with `Java 11` installed on their computer. 
> If you do not have it installed on your computer or you have other versions of it, follow this 
> [link](https://openjdk.java.net/projects/jdk/11/) to download and install it before continuing 
> with this section. 

> 📝 **Tip:** To check if you have `Java 11` installed, type `java --version` into a command prompt

Fork this [repo](https://github.com/AY2021S2-CS2113T-W09-2/tp) to your github account and clone 
it to your local computer. Alternatively, you could also download the source code of the application 
directly from our latest release [here](https://github.com/AY2021S2-CS2113T-W09-2/tp/releases).

### 2.1 Terminal

1. Open a terminal in the folder/directory where the `build.gradle` resides, and run `gradlew.bat run` on 
   Windows platform or run `./gradlew run` on MacOS/Linux platform.
   <br>
2. You will see the following output in the console when the setup is successful:

```
> Task :run
 _  ____               _             _
(_)/ ___|_ __ __ _  __| |_   _  __ _| |_ ___ 
| | |  _| '__/ _  |/ _  | | | |/ _  | __/ _ 
| | |_| | | | (_| | (_| | |_| | (_| | ||  __/
|_| ____|_|   __,_| __,_| __,_| __,_| __ ___|
iGraduate starting up...
Welcome to iGraduate, your one stop study planning service!
What would you like to do today?
--------------------------------------------------------------------------------------
```

### 2.2 Intellij IDEA

> ℹ️ **Note:** This developer guide uses IntelliJ IDEA as the default IDE. 
> It is recommended to install IntelliJ to follow the guide. 

1. Configure Intellij IDEA to use `JDK 11` by referring to the guide 
   [here](https://www.jetbrains.com/help/idea/sdk.html#set-up-jdk).
   <br>
2. Import the project as a `Gradle` project by following the steps below:
   > ⚠️ **Warning!** Importing a `Gradle` project is slightly different from importing a 
   > normal Java project.
   
   > 📝 **Tip:** If there is a `build.gradle` file in the project root, 
   > Intellij treats it as a `Gradle` project by default.
    * IntelliJ IDEA has the `Gradle` plugin installed by default. If you have 
      disabled it, go to `File` → `Settings` → `Plugins` to re-enable them.
    * Open Intellij (if you are not in the welcome screen, click `File` → `Close Project` 
      to close the existing project first)
    * Open the project into Intellij as follows:
      + Click `Open`.
      + Select the project directory, and click `OK`.
      + If there are any further prompts, accept the defaults.
    * Click `OK` to accept the default settings but do ensure that the selected version 
      of Gradle JVM matches the JDK being used for the project.
    * Wait for the importing process to finish (could take a few minutes).
   <br>
3. Verify the setup by running the `seedu.igraduate.IGraduate` and enter a few commands. If
   no error is shown, the project is setup successfully.

## 3. Design

### 3.1 Architecture

![archi](./images/ArchitectureDiagram.png)

The Architecture Diagram given above explains the high-level design of the App. Given below is a quick overview of each 
component.

iGraduate has one class called `iGraduate` which contains a `main` and `run` method and `iGraduate` constructor. 
It is responsible for:

- At app launch: Initialising the components in the correct sequence, and connects them up with each other.
- At shut down: Shuts down the components and invokes cleanup methods where necessary.

`Commons` represents a collection of classes used by multiple other components.

The rest of the App consists of four components:
- `UI` -> The UI of the App.
- `Logic` -> The command executor.
    - `Parser` -> Understands and interprets the commands input by user, passes command to run to Command.
    - `Command` -> Executes command based on what is parsed.
- `Model` -> The user data held by the program
    - `Module` -> Holds the information of individual modules.
    - `ModuleList` -> Holds data of all modules of the app in memory.
- `Storage` -> Reads data from, and writes data to, the hard disk.

Each of the four components,
- defines its API in an interface with the <b>same name</b> as the Component.
- exposes its functionality using a concrete `{Component Name}Manager` class (which implements the corresponding 
API interface mentioned in the previous point.
  

### 3.2 UI Component

The UI is a public class that consists of **three components** that is made up `Scanner`, `Constants` 
and `Print Methods`. 

![archi](./images/UiClassDiagram.png)

<sup>***Figure 3.2.1** UML class diagram for Ui class*</sup>


The `UI` component:
- Executes user command using the Logic Package which consist of `Command` and `Parser` classes.
- Listens for calls from `Model` package which consist of `ModuleList` and `Module` classes. Model packages will call
  the specific print method to print an output.
- Print method references `Constants` and prints them for user to see.

### 3.3 Logic Component

The logic component consists of  the class `Parser` and the package `command`. They work together to deal
with interpreting user input, identifying the right command to execute as well as the
actual execution of the command. `Parser` identifies the command to run and extracts the parameters and flags
required for the command from user input and passes these values to `command`, which then runs the command.

### 3.3.1 Parser

The `Parser` class is part of the [logic](#33-logic-component) component. 

#### Description

The parser interprets user input and subsequently passes the properly parsed user input to `command` to execute the command.

Given below is the Parser class diagram showing the important methods that returns a `Command` object.

![archi](./images/ParserClassDiagram.png)

<sup>***Figure 3.3.1.1** UML class diagram for Parser class*</sup>


#### Design

The parser feature contains one class, `Parser.java` and the main function is the `parseCommand()` method.

`parseCommand()`extracts the command phrase entered by the user by extracting the first word of the user input. 
Based on the type of command from the user, `parseCommand()` then calls different methods to extract parameters and 
flags from the user command that are relevant to the command. The parser then creates 
the relevant `Command` object and dispatches the control of the program to the created object. 

> ℹ️ **Note:** Interpretation and checking of parameter validity occurs in the parser. 

The methods that extract various components include
- `extractModuleCode()` - Extracts the module code by checking for the parameter `-c` flag. Invoked with `createAddCommand()`. 
- `extractModuleType()` - Extracts the module type by checking for the parameter `-t` flag. Invoked with `createAddCommand()`. 
- `extractModuleCredits()` - Extracts the module type by checking for the parameter `-mc` flag. Invoked with `createAddCommand()`, `createUpdateCommand()`. 
- `extractModuleGrade()` - Extracts the grade obtained by checking for the parameter `-g` flag. Invoked with `createDoneCommand()`, `createUpdateCommand()`. 
- `extractModuleName()` - Extracts the module name by checking for the parameter `-n` flag. Invoked with `createUpdateCommand()`
- `extractPreRequisites()` - Extracts the prerequisites of the module by checking for the `-p` flag. Invoked with `createAddCommand()`, `createUpdateCommand()`. 
- `extractListScope()` - Extracts the list type. Accepts all, complete,  incomplete or available as acceptable scopes. Invoked with `createListCommand()`. 

which would be invoked based on the command word detected in the user input. 

> ℹ️ **Note:** The Parser also contains checks that ensures the parameters passed are appropriate

The methods that check various parameters include
- `isModuleCodeValid` - Checks that the module code is a valid module code according to the standard for NUS modules. The method uses regex to check for the valid code. There are 2 overloading methods, one for checking a single instance and another for an arraylist to check through a list of module codes. 

### 3.3.2 Command

#### Description
The `command` component executes the correct command based on what the parser interprets.

#### Design
The `command` component consists of an abstract class `Command` and 8 subclasses that inherit from it.

The 9 subclasses are:
* AddCommand
* CapCommand
* DeleteCommand
* DoneCommand
* ExitCommand
* InfoCommand
* ListCommand
* ProgressCommand
* UpdateCommand

The correct command is executed once the `Command` object is created by the parser by executing the `execute()` method in the correct subclass.
The command execution can affect the `Model` (eg. adding a module).
At the end of each command execution, different methods in the `Ui` will be called to perform certain actions, such as displaying the list of modules to the user.

Below is a Command class diagram.

![archi](images/CommandClassDiagram.png)

<sup>***Figure 3.3.2.1** UML class diagram for Command class*</sup>

### 3.4 Model Component

The `model` component consists of two main packages that define and deal with data storing issues based on the information 
provided by the user input. The data storing issues are split into two main categories, what data should be included in for a 
module and a container managing the module objects. The `module` package holds the information which acts as a blueprint for 
creating and manipulating module objects while the `list` package consists of a class that defines the way the module objects 
should be managed and stored.

#### 3.4.1 `module` Package

##### Description

The `module` package consists of classes that are used to define the type of data to be stored in a module object and establish 
a framework to show how other components can make use of the features in module classes.

##### Design

The `module` package consists of classes related to module objects. An abstract class `Module` is created to hold attributes 
and methods applicable to all class objects. It is then inherited by all other child module classes. A class diagram illustrating 
the relationship between the interaction of classes under the module package is shown below.

![archi](images/ModuleClassDiagram.png)

<sup>***Figure 3.4.1.1** UML class diagram for Module package*</sup>

The following child classes are created to handle different types of modules based on the generic module type available in 
the university:
- `CoreModule`
- `GeModule`
- `ElectiveModule`
- `MathModule`

Each of the module classes consists of:
- Attributes related to the module type it is representing
- Getter and setter methods for setting and retrieval of its attributes
- Methods that alter an instance of its own class

#### 3.4.1.1 `Module` Class

`Module` class is an abstract class in the module package. It holds the attributes and methods for manipulating the attributes 
applicable to all modules. The attributes found in the `Module` class are:

Scope   | Type              | Variable             | Description | 
--------|-------------------|----------------------|-------------|
private | String            | code                 | Module code of the module object.
private | String            | name                 | Module name of the module object.
private | double            | credit               | Modular credit of the module object.
private | String            | status               | Status of the module, whether it is “taken”, “not taken” or “taking”.
private | String            | grade                | The grade of taken modules.
private | ArrayList<String> | preRequisites        | A list of prerequisite modules.
private | ArrayList<String> | untakenPreRequisites | A list of unsatisfied prerequisite modules.
private | ArrayList<String> | requiredByModules    | A list of modules requiring the current module as a prerequisite.

The `Module` class also consists of methods that set and get the value of attributes shown in the table above. There are 
four additional methods in the class, namely `removeUntakenPreRequisite`, `removeRequiredByModule`, `getStatusIcon`and `toString`
. The `removeUntakenPreRequisite` and `removeRequiredByModule` methods are used to remove a single`untakenPreRequisites` module 
and `requiredByModules` module respectively, whereas `getStatusIcon` returns the status icon based on the module 
status. For customized formatting of module printing messages, `toString` method is overridden.

#### 3.4.1.2 `CoreModule` Class

The `CoreModule` class inherits from the `Module` class. It initializes the core module object with the information needed and 
contains a `toString` method that overrides the format of core module printing.

#### 3.4.1.3 `GeModule` Class

The `GeModule` class inherits from the `Module` class. It initializes the general education module object with the information needed 
and contains a `toString` method that overrides the format of general education module printing.

#### 3.4.1.4 `ElectiveModule` Class

The `ElectiveModule` class inherits from the `Module` class. It initializes the elective module object with the information needed 
and contains a `toString` method that overrides the format of elective module printing.

#### 3.4.1.5 `MathModule` Class

The `MathModule` class inherits from the `Module` class. It initializes the math module object with the information needed and 
contains a `toString` method that overrides the format of math module printing.

#### 3.4.2 `list` Package

##### Description

The `list` package contains an `ArrayList` of type `Module`, representing
the entire list of `Module` objects added by the user. It also defines the methods used to modify the data of existing `Module` objects,
such as adding, deleting or marking a `Module` as done.

##### Design

The package consists of 1 class, `ModuleList.java`. `ModuleList` contains 2 constructor signatures; 1 for constructing a
new, empty list for when the user uses iGraduate for the first time, and the other to contain the modules already stored
in `Storage`.

##### 3.4.2.1 `ModuleList` Class

The `ModuleList` class acts as an abstraction for the ArrayList that is used to store module objects created from any of the 
classes under the `module` package. It provides a `ModuleList` structure with features built on top of ArrayList to enhance and 
customize its usage for the application. Some data-related methods such as `addModuleRequiredBy` and `removeTakenPreRequisiteModule` 
are added to aid data processing when adding a module to the `ModuleList`. The `ModuleList` class is also used by the `Storage` 
component to generate JSON data of all modules and store it to disk.

Within the class `ModuleList`, different methods are defined to perform different operations on the list of `Modules`. These
operations are:
1. Add a module to the list
2. Delete a module from the list
3. Mark a module as done

##### Adding a module

For adding modules to the list, the methods defined are `add`, `addModuleRequiredBy` and `removeTakenByPrerequisites`.
To add a new module, say `newModule`, `add` is called to perform 3 steps:
1. First, `addModuleRequiredBy`is called to populate the list of modules that require
`newModule` as a prerequisite. 
2. Then, `removeTakenByPrerequisites` checks the list of prerequisites of `newModule` and 
removes the ones that have been marked as taken.
3. Finally, `add` calls `ArrayList.add()` to add `newModule` to the list.

##### Deleting a module

For deleting a module to the list, the methods defined are `delete` and `removeFromPreRequisiteModuleRequiredBy`. To
delete an existing module from the list, say `existingModule`, `delete` is called to perform 2 steps:
1. Firstly, `delete` calls `ArrayList.remove()` to delete `existingModule` from the list.
2. Then, `removeFromPreRequisiteModuleRequiredBy` is called to remove `existingModule` from its pre-requisite modules' 
   requiredBy list.
   
##### Mark module as taken

For marking a module as taken, the methods defined are `markAsTaken` and `removeFromModuleUntakenPrerequisites`. To mark
an existing module as taken, say `existingModule`, `markAsTaken` is called to perform 2 steps:
1. First, `markAsTaken` calls `Module.setStatus` and sets the status of `existingModule` to "taken".
2. Then, `removeFromModuleUntakenPrerequisites` is called to remove `existingModule` from the prerequisitesUntaken table
from the list of modules that require `existingModule` as a prerequisite.

Given below is the class diagram of `ModuleList` showing its 3 main functions.

![archi](./images/ModuleListClassDiagram.png)

<sup>***Figure 3.4.2.1** UML class diagram for ModuleList class*</sup>

Apart from these 3 operations, the `ModuleList` class also defines getter and setter methods to retrieve values such
as the entire list or an individual module from the list according to different parameters such as module code or index. 

### 3.5 Storage Component

Class Diagram:

![archi](./images/storageClassDiagram.jpg)

<sup>***Figure 3.5.1** UML class diagram for Storage package*</sup>

The `Storage` Component, 
- Can save `module` objects in the `moduleList` in a JSON format and read them back

![archi](./images/storageObjectDiagram.jpg)

<sup>***Figure 3.5.2** UML object diagram for an instance of storage object*</sup>

### 3.6 Common classes
The common class used by multiple components in this app are in the `exception` package. The `exceptions` are thrown
when an error occurs. The method catches the exceptions and prints out the respective error message. 

Each `exception` is specified by the name and description.

## 4. Implementation

This section elaborates on some details about how certain features are implemented.

### 4.1 UI

UI component
* Executes user command using Logic Component
* Listens to calls from Model data so that UI can print the results.


### 4.2 Parser

The parser feature has 3 primary responsibilities: 
1. Identify the command the user wants to run.
2. Extract the relevant parameters and flags required to run the command
3. Create a new `Command` object and hand it over to `iGraduate` to execute

![archi](./images/ParserSequenceDiagram.png)

<sup>***Figure 4.2.1** Sequence diagram of `Parser` in execution with *"done CS1010 -g A"** as user input</sup>

#### Details

There are 3 classifications of user input: **command, parameter and flags**. **Command** is the type of 
command the user intends to run and is first word from the user input. The command dictates how `Parser` extracts the 
parameter and flags. The **parameter** is the argument that comes after the command word and can vary depending on the 
command. For example, if the command is `add`, the parameter would be the module name, but for `delete`, the parameter 
would be the module code. Flags come after parameters and are available only for a few commands. They specify the 
additional information required for the command to run. For `add`, flags would be for module code, module type, MCs and 
prerequisites.

#### Considerations

From the start, it was known that `Parser` would be one of the more challenging components to implement due to the large
number of commands and the variance in parameter and flag types. In order to ensure that `Parser` satisfies *Single 
Responsibility Principle*, the class is implemented in a way that it does no validation check on the correctness or 
format of the parameter and flags, and is only responsible for validating the number of flags and parameters in user
input for the given command before passing the parameters and flags to the relevant `Command` class to do further 
validation of the type and formatting of flags and parameters.

### 4.3 Command

The `command` package is responsible for executing the command from the user. The package contains the  abstract class 
`Command` and 8 subclasses that inherit `Command`, one for each valid iGraduate command .

#### Details

The abstract class `Command` contains only 1 method: `execute()`, which takes in 3 parameters: `moduleList`, `ui` and
`storage`. These 3 parameters aid with printing information to the user, making modifications to the data and saving the
data. Each subclass of `Command` overrides `execute()` and implements their own methods to execute the command. Each 
subclass also has a unique constructor signature as each subclass requires different parameters to execute.

#### Implementation

The implementation for executing every command differs, and the implementation details of each of them will be further 
elaborated below.

#### 4.3.1 Add Command

The add command allows a user to add a new module to the list of existing modules. The module name is part of the 
parameters and is extracted directly from user input while the various information required to add a new module are 
included in the flags of the user input. There are 3 compulsory flags and 1 optional flag for adding a module:

1. module code
    - `-c <String>`
1. module credits
    - `-mc <double>`
1. module type
    - `-t <String>`
1. (Optional) prerequisite modules
    - `-p [>String>, ...]`

> ℹ️ **Note:** The order of flags in user input does not matter.

The sequence diagram below shows the execution of add command in action:

![archi](./images/AddCommandSequenceDiagram.png)

<sup>***Figure 4.3.1.1** Sequence diagram of `AddCommand` in execution with *"add Programming Methodology -c CS1010 -mc 4 -t core"* as user input.*</sup>

#### 4.3.2 Delete Command

The delete command allows for deletion of module from the module list, identified by the module code. There are no flags
involved for deleting a module.

> ℹ️ **Note:** Users cannot delete modules which are prerequisites for other modules.

![archi](./images/DeleteCommandSequenceDiagram.png)
<sup>***Figure 4.3.2.1** Sequence diagram of `DeleteCommand` in execution with "delete CS1010" as user input*</sup>

#### 4.3.3 Update Command

The update commands allows modifications to the existing modules, identified by the module code. 
The information that can be updated include module name, credits, prerequisites and grades (if the module is 
marked as done). 

The update function is executed if the user decides to edit some information regarding a module in the module
list. The various information requested to update would be identified with their flags: 
1. name 
   - `-n <String>`
1. module credits
   - `-mc <int>`
1. prerequisites
   - `-p [<String>, ...]`
1. grade
   - `-g <String>`


> ℹ️ **Note:** The code and type of modules <b>cannot be modified</b> as they are identifiers of the modules.

> ℹ️ **Note:** <b>Multiple module information</b> can be updated in a single command

> ℹ️ **Note:** The command <b>will not update grades</b> if the module requested has not been completed. The rest of 
the information parsed in the command (if any) will be updated. 


#### Details

The following is the UML diagrams for update command consisting of updating each flag.

![archi](./images/updateClassDiagram.jpg)

<sup>***Figure 4.3.3.1** Class diagram of `UpdateCommand` class with user input*</sup>


![archi](./images/UpdateCommandSequenceDiagram.png)

<sup>***Figure 4.3.3.2*** Sequence diagram of `UpdateCommand` in execution with *update CS1010 -mc 2"* as user input</sup>

#### Considerations
An array list is used to store the parsed data from the user input. This is to make use of the built-in class functions (especially indexOf() and size()). array also lacks certain features that are of good use to the parser class. This includes the use of regex for checking against the values stored in each index without making the process too manual. For instance, matches() of array list automatically takes in a regex instead of having to manually create a regex object, then parsing into the find() function, which loops thorugh the entire array to obtain the matches. This significantly simplifies the code in the parser function, and makes handling exceptions easier. 

#### Alternative
Initialy, it was decided that the parameters would be split into an array to utilise the efficient memory allocation and standard size. Since arrays are more memory efficient and the parsing does not modify any values in the array after the initial split to the arrays (i.e. no additions of removal of data needed). However, the process needed to extract the flags from the array is inefficient, and requires another method to locate. Furthermore, the array in limited in its capabilities, making the coding of some behaviour complicated (such as filtering with a regex value). Therefore, the array ultimately got changed into an array list, since the array list has more features that can be utilised to make the code more efficient.  

#### 4.3.4 List Command

The list command provides users with 4 options to list down the modules being tracked by iGraduate. The 4 options are:
1. List all modules being tracked:
    - `all`
1. List modules that have been marked as done:
   - `complete`
1. List modules that have not been marked as done:
    - `incomplete`
1. List incomplete modules available to be marked as done based on prerequisites completed:
    - `available`
    

#### 4.3.5 CAP Command

The CAP command calculates the current CAP of the user based on the grades of modules that are marked as done. The 
command also displays the degree classification of the user. There are no flags or additional parameters required.

![archi](./images/CapCommandSequenceDiagram.png)

<sup>***Figure 4.3.5.1** Sequence diagram of `CapCommand` class.*</sup>

#### 4.3.6 Done Command

The done command is used to mark a module as completed. To execute this command, the module code is extracted as a 
parameter from user input, and there is 1 compulsory flag:
1. Grade obtained for module
    - `-g <String>`

> ℹ️ **Note:** Only NUS recognised grades are permitted for the grade flag.

> ℹ️ **Note:** iGraduate recognises and supports either 'S' grade or 'U' grade.

![archi](./images/DoneCommandSequenceDiagram.png)

<sup>***Figure 4.3.6.1*** Sequence diagram of `DoneCommand` in execution with *"done CS1010 -g A"* as user input</sup>

#### 4.3.7 Progress Command

The progress command prints a progress bar as well as the user's graduation progress in the form of a percentage. No 
additional flags are required for this command.

![archi](./images/ProgressSequenceDiagram.png)

<sup>***Figure 4.3.7.1*** Sequence diagram of `ProgressCommand` in execution.*</sup>

#### 4.3.8 Help Command

The help command provides users with a quick reference guide to the list of available commands, their functions and the
proper format for inputs. Users also have an optional parameter to find the reference guide for a specific command.

The optional parameters are the list of commands from above:
- `add`
- `delete`
- `update`
- `list`
- `done`
- `progress`
- `cap`
- `exit`

If no parameters are provided, a brief description of the program and the available commands will be printed instead.

![archi](./images/HelpCommandSequenceDiagram.png)
<sup>***Figure 4.3.8.1*** Sequence diagram of `HelpCommand` in execution with `help add` as user input.</sup>

### 4.4 Module

### 4.5 ModuleList

### 4.6 Storage

The storage feature saves the state of the module list after every execution of commands that manipulates 
(i.e. update, add or delete) the modules in the list.

#### Details

The storage function is executed after every command that manipulates (i.e. adds, deletes or updates) the 
modules in the module list, saving the updated state into the storage file. 
The module list is stored in a storage file named `modules.json` in the `data` folder 
(`<program location>/data/modules.json`). 

![archi](./images/storageSequenceDiagram.jpg)

<sup>***Figure 3.5.2** UML sequence diagram showing the life of Storage when the Add command is invoked*</sup>

#### Considerations

The main reason for using a JSON file instead of designing one is to allow a more robust error and exception 
handling and management with regards to modified storage files. The parsing of JSON format is also more 
sophisticated and reliable. 

In addition, the JSON format can be read across multiple different types of applications, allowing flexibility
 in any future implementations regarding exporting of data. 

#### Alternatives

The alternative storage format considered is the use of delimiters. However, there are concerns regarding such
usage; the most important being potential parsing failure from a valid module. With the use of common 
delimiters such as commas `,` and dashes `-`, the program is unable to differentiate between the various 
module information and legitimate module names containing delimiters and may parse the portion of the module 
to a wrong variable, resulting in corrupted results and a potential program crash. One example of such 
occurrence would be a module named `Software Engineering and Object-Oriented Programming`, which contains 
dashes when the delimiters are used for separating various module information is also a dash. 

Considerations were also given to use more unique delimiters (such as \, `|`, etc.) to avoid accidental parsing
fails but the problem still remains. Attempting to fuzz characters would lead to a corrupted storage file and 
render the application useless. Ultimately, the idea was scrapped in favour of the JSON format with a 
third-party library, since the exception handling and parsing management lies in the library functions. 


### 4.7 Exception

Exception is an event that disrupts the normal flow of the diagram. It is an object that is thrown at runtime.
In iGraduate, there are several exceptions that are thrown due to different conditions.

Exception   | Description              
--------|-------------------|
ExistingModuleException | The exception is thrown if the module code input already exists.             | 
IncorrectParameterCountException | The exception is thrown if the parameters given is incorrect.
InputNotNumberException | The exception is thrown if input is not an integer.
InvalidCommandException | The exception is thrown if the command input was invalid.
InvalidListTypeException | Exception is thrown if list command is not followed by: all, incomplete and complete.
InvalidModuleGradeException | The exception is thrown if module grade input is invalid.
InvalidModuleTypeException | The exception is thrown if the module type input is invalid.
LoadModuleFailException | The exception is thrown if module cannot be loaded properly.
ModulularCreditExceedsLimitException | The exception is thrown if the module limit is reached.
ModuleNotCompleteException | The exception is thrown if the module being updated (on grade) has not been completed.
ModuleNotFoundException | The exception is thrown if the module cannot be matched.
PrerequisiteNotFoundException | The exception is thrown if the pre-requisite module cannot be matched.
PrerequisiteNotMetException | Exception is thrown if prerequisite of the module has not been completed.
SaveModuleFailException | This exception is thrown if the program fails to save data to file.
UnableToDeletePrereqModuleException | This exception is thrown when user tries to delete a pre-requisite module.

## Appendix: Requirements

### Product scope

#### Target user profile:

* is a NUS Information Security student
* has a need to manage and plan modules
* has a need to track graduation progress
* has a need to track his/her CAP
* prefer desktop apps over other types
* can type fast
* prefers typing to mouse interactions
* is reasonably comfortable using CLI apps

#### Value proposition:

Allows users to manage modules faster than a typical mouse/GUI driven app.
Includes higher level features such as ability to add modules while ensuring user has cleared all prerequisites
and to list all modules taken, graduation progress and current CAP with degree classification.
This app will help NUS students majoring in information security check his/her graduation progress and modules taken in 
a coherent manner based on the programme requirements.
It also contains tools to help make informed decisions about future modules.

### User Stories

|Version| As a ... | I want to ... | So that I can ...|
|--------|----------|---------------|------------------|
|v1.0|user|see the list of modules I can take now|decide on which modules to register|
|v1.0|user|clearly see which modules I have taken|to check my prerequisites|
|v1.0|user|delete mods that I have added|amend any typos|
|v1.0|user|add new modules that I have taken|track the modules I have taken|
|v1.0|user|utilise the CLI to input my information and execute functions||
|v1.0|user|have my data be persistent|access it again next time when I run the program|
|v1.0|impatient user|access information quickly||
|v1.0|lazy user|access information with as little effort as possible||
|v1.0|user|know my academic progress|estimate my pace and plan for the future|
|v2.0|careless user|know if the module I entered is valid||
|v2.0|user|calculate my current CAP||
|v2.0|user|know if the module I entered is valid|monitor my performance throughout the course of study|
|v2.0|user|see what modules I have already taken|plan what modules to take next semester|
|v2.0|forgetful user|know if I meet the prerequisites for computing modules I want to take||
|v2.0|user|edit the modules for the course|amend my mistakes or changes in module details|
|v2.0|user|be able to pick out any module as my UE||
|v2.0|user|know the pre-requisites of a module|plan my semesters better|
|v2.0|user|see all core modules I have to take||
|v2.0|user|be able to choose any electives of my course||


## Non-Functional Requirements

1. Should work on any mainstream OS as long as it has Java 11 or above installed.
2. Should be able to hold up to 1000 modules without a noticeable sluggishness in performance for typical usage.
3. A user with above average typing speed for regular English text (i.e. not code, not system admin commands) should be able to accomplish most of the tasks faster using commands than using the mouse.
4. A user without online connection should still be able to use the application.
5. A beginner user without prior knowledge should be able to pick up the application comfortably.

## Glossary

## Instructions for manual testing

Given below are instructions to test the app manually.

> ℹ️ **Note:**  These instructions only provide a starting point for testers to work on;
testers are expected to do more *exploratory* testing.

### Launch and shutdown

1. Initial launch

    1. Download the jar file and copy into an empty folder

    1. Run the jar file on your command prompt with the by typing "java -jar iGradute.java" then enter. 
    

2. Shutdown
    
    1. Enter the command `exit` in iGraduate. The program will shutdown by itself.
    
### Adding a module

1. Adding a module into the module list.

    1. Prerequisites: Module does not exist in the module list.
    
    1. Test case: `add Programming Methodology -t core -mc 4 -c CS1010`<br>
       Expected: Module added successfully.
       ````
       Added CS1010 Programming Methodology to the list. (4.0MCs)
       
       [C][✘] CS1010   Programming Methodology                                 NIL   4 MC
       ````
    1. Test case: `add Programming Methodology -t cor -mc 4 -c CS1010`
       Expected: Error in adding module as module type is invalid.
       ````
       The module type you have entered is invalid.
       The supported module types for add are: ue, ge, core and math.
       ````
   1. Test case: `add Programming Methodology -t core -mc -c CS1010`<br>
      Expected:
      Error in adding module as there is incorrect number of parameters given,
      which in this case number of mc is not given.
      ````
      The number of parameters provided is incorrect. 
      Please double check and try again.   
      ````   
    1. Other incorrect add commands to try: `add`, `add nothing` <br>
       Expected: Similar to previous.
       
### Deleting a module

1. Deleting modules from a given module list.
   
    1. Prerequisites: Module list is not empty.
    
    1. Assumption: Module list consists of module CS1010.
    
    1. Test case: `delete CS1010`<br>
       Expected: Module deleted successfully.
       ````
       "Core" module CS1010 has been deleted.
       ````
    1. Test case: `delete CS1020` <br>
       Expected: Error in deleting module as module is not in the list.
       ````
       The module code you have entered does not exists. 
       Please double check and try again.
       ````
    1. Test case: `delet CS1010` <br>
       Expected: Error in deleting module as `delet` is an unknown command word.
       ````
       The command you have entered is incorrect. 
       Please double check and try again.
       ````
    1. Test case: `delete -g A CS1010` <br>
       Expected: Error in deleting module as extra parameter, eg. -g A, is found.
       ````
       The number of parameters provided is incorrect.
       Please double check and try again.
       ````
       
### Marking modules as done

1. Masking modules as done with grade obtained after the semester.
    1. Prerequisites: Module list is not empty.

    1. Assumption: Module list consists of module CS1010.
    
    1. Test case: `done CS1010 -g A+` <br>
       Expected: Module marked as done with grade A+ successfully.
       ````
       Nice! I've marked this module as done:
       [C][✓] CS1010   Programming Methodology                                  A+   2 MC
       ````
    1. Test case: `done CS1020` <br>
       Expected: Error in marking module as done as module is not in the list.
       ````
       The module code you have entered does not exists.
       Please double check and try again.
       ````
    1. Test case: `done CS1010 A+` <br>
       Expected: Error in marking module as done as flag `-g` is not found before the grade `A+`.
       ````
       The number of parameters provided is incorrect.
       Please double check and try again.
       ````
    1. Test case: `done CS1010`<br>
       Expected: Error in marking module as done as incorrect number of parametes is given, eg. missing grade.
       ````
       The number of parameters provided is incorrect.
       Please double check and try again.
       ````
    1. Other incorrect done commands to try: `done`, `done -g A+` <br>
      Expected: Similar to previous.
       
### Updating the module list

1. Update the modules in module list with changes in module credits or module grade.
    1. Prerequisites: Module list is not empty.

    1. Assumption: Module list consists of module CS1010 with 4mcs marked as done with grade A+.
    
    1. Test case: `update CS1010 -g A- -mc 2` <br>
       Expected: Module grade and module credits updated succesfully.
       ````
       Nice! I've updated this module:
       [C][✓] CS1010   Programming Methodology                                  A-   2 MC
       ````
    1. Test case: `update CS1010 -g A-` <br>
       Expected: Module grade updated successfully.
       ````
       Nice! I've updated this module:
       [C][✓] CS1010   Programming Methodology                                   A   4 MC
       ````
    1. Test case: `update CS1010 -mc 2` <br>
       Expected: Module module credits updated successfully.
       ````
       Nice! I've updated this module:
       [C][✓] CS1010   Programming Methodology                                   A+  2 MC
       ````
    1. Test case: `update` <br>
       Expected: Error in updating module as not parameters were given.
       ````
       The number of parameters provided is incorrect.
       Please double check and try again.
       ````
    1. Test case: `update CS1234 -g A- -mc 2` <br>
       Expected: Error in updating module as module is not found in the module list.
       ````
       The module code you have entered does not exists.
       Please double check and try again.
       ````
   1. Test case: `update -g A- -mc 2` <br>
      Expected: Error in updating module as no module name is given.
      ````
      The number of parameters provided is incorrect.
      Please double check and try again.
      ````
    1. Other incorrect update commands to try: `update`, `update CS1010`.
       Expected: Similar to previous.
       
### CAP

1. Display current CAP and degree classification of user.
    1. Assumptions: Module list consists of CS1010 marked as done with 4mcs and grade A+.
    1. Test case: `cap`<br>
       Expected: CAP and degree classification displayed successfully.
       ````
       Current CAP: 4.50
       Current Degree Classification: Honours (Highest Distinction)
       ````
    1. Test case: `cap gg` <br>
       Expected: Error as there is extra parameters found.
       ````
       The number of parameters provided is incorrect.
       Please double check and try again.
       ````
       
### Progress

1. Display user's progress towards graduation.
    1. Assumptions: Module list consists of CS1010 marked as done with 4mcs and grade A+.
    1. Test case: `progress` <br>
       Expected: Progress displayed successfully.
       ````
       Progress:
       
       ░░░░░░░░░░░ 2.50%
       4MCs/160MCs Completed
       ```
    1. Test case: `progress gg` <br>
       Expected: Error as there is extra parameters found.
       ````
       The number of parameters provided is incorrect.
       Please double check and try again.
       ````
       
### List modules

1. List modules in the modules list.
    1. Assumption: Module list consists of CS1010 marked as done and CS2040C not done.
    1. Test case: `list all` <br>
       Expected: All modules listed successfully.
       ````
       Module List:
       1: [C][✓] CS1010   Programming Methodology                                   A   4 MC
       2: [C][✘] CS2040C  Data Structures and Algorithms                          NIL   4 MC
       ````
    1. Test case: `list complete` <br>
       Expected: All completed modules listed successfully.
       ````
       Modules you have have completed:
       1: [C][✓] CS1010   Programming Methodology                                   A   4 MC
       ````
    1. Test case: `list incomplete` <br>
       Expected: All incompleted modules listed sucessfully.
       ````
       Modules you have yet to complete:
       1: [C][✘] CS2040C  Data Structures and Algorithms                          NIL   4 MC
       ````
    1. Test case: `list` <br>
       Expected: Error in listing modules as list type not given.
       ````
       The number of parameters provided is incorrect.
       Please double check and try again.
       ````
    1. Test case: `list all completed` <br>
       Expected: Error in listing modules as list type invalid.
       ````
       The list type you have entered is invalid.
       The supported list types for list are: all, incomplete and complete.
       ````
       
### Saving data

1. Dealing with missing/corrupted data files.
    1. While not in iGraduate, delete json file under `/data` directory. Then start iGraduate. <br>
       Expected: iGraduate accepts current content of files as empty and functions as per normal.
       
    1. While not in iGraduate, corrupt the json file under `/data` directory. Then start iGraduate. <br>
       Expected: iGraduate senses the corrupted files, replace it with empty content and functions as per normal.<|MERGE_RESOLUTION|>--- conflicted
+++ resolved
@@ -44,10 +44,7 @@
         + [Progress](#progress)
         + [List Modules](#list-modules)
         + [Saving data](#saving-data)
-<<<<<<< HEAD
-    
-=======
->>>>>>> 537cc2e7
+
 
 ## 1. Introduction
 
