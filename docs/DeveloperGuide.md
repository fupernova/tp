--- conflicted
+++ resolved
@@ -35,10 +35,6 @@
 The Architecture Diagram given above explains the high-level design of the App. Given below is a quick overview of each 
 component.
 
-<<<<<<< HEAD
-
-=======
->>>>>>> e2e65e0e
 iGraduate has one class called `iGraduate` which contains a main and run method and iGraduate constructor. 
 It is responsible for:
 
