<!--@@author xseh-->

# iGraduate Developer Guide #
Project by: `W09-2` Latest update: `11 April 2021`

## Table of Contents ##
1. [Introduction](#introduction)
1. [Developer Guide Usage](#developer-guide-usage)
1. [Setting up, Getting Started](#setting-up-getting-started)
    - [Terminal](#terminal)
    - [IntelliJ IDEA](#intellij-idea)
1. [Design](#design)
    - [Architecture](#architecture)
    - [UI Component](#ui-component)
    - [Logic Component](#logic-component)
    - [Model Component](#model-component)
        - [`module` Package](#module-package)
            - [`Module` Class](#module-class)
        - [`list` Package](#list-package)
            - [`ModuleList` Class](#modulelist-class)
    - [Storage Component](#storage-component)
    - [Common Classes](#common-classes)
1. [Implementation](#implementation)
    - [UI](#ui)
    - [Parser](#parser)
    - [Command](#command)
    - [Module](#module)
    - [ModuleList](#modulelist)
    - [Storage](#storage)
    - [Exception](#exception)
1. [Appendix A: Product Scope](#appendix-a-product-scope)
    - [Target User Profile](#target-user-profile)
    - [Value Proposition](#value-proposition)
    - [User Stories](#user-stories)
1. [Appendix B: Non-Functional Requires](#appendix-b-non-functional-requirements)
1. [Appendix C: Instructions for Manual Testing](#appendix-c-instructions-for-manual-testing)
    - [Launch and Shutdown](#launch-and-shutdown)
    - [Adding a module](#adding-a-module)
    - [Deleting a module](#deleting-a-module)
    - [Marking modules as done](#marking-modules-as-done)
    - [Updating the module list](#updating-the-module-list)
    - [CAP](#cap)
    - [Progress](#progress)
    - [List Modules](#list-modules)
    - [Saving data](#saving-data)

----

## **Introduction** ##

iGraduate is a Command Line Interface (CLI) application that helps NUS Information Security
students track and plan their graduation by allowing them to add new modules for tracking,
show the modules they have taken and can be taken, calculating their CAP and checking their graduation
progress. The users are allowed to add Core, General Education (GE), Math and Elective modules
for tracking. When listing the modules, the module type will be shown accordingly.

<br> [🡅 Back to Top](#table-of-contents)

----

## **Developer Guide Usage** ##
This developer guide is made for developers who wish to understand and/or develop **iGraduate** 
further. This guide includes the setup steps, design, implementation, logging, testing, product scope,
and other sections to give developers a better understanding of the application.

<br> The following symbols and formatting are used in this guide: 

Symbols/Formatting | Description
-------------------|------------------------------------------
ℹ️ **Note:**        | Information to take note of.
📝 **Tip:**        | Optional information that may be useful. 
⚠️ **Warning!**    | Contains important information that may resolve problems. 
`Grey highlight`   | Code or terms related to the application.

<br> [🡅 Back to Top](#table-of-contents)

----

## **Setting Up, Getting Started** ##

This section guides you through the process of setting up the project on your computer.

> ℹ️ **Note:** This application is developed for users with `Java 11` installed on their computer. 
> If you do not have it installed on your computer or you have other versions of it, follow this 
> [link](https://openjdk.java.net/projects/jdk/11/) to download and install it before continuing 
> with this section. 

> 📝 **Tip:** To check if you have `Java 11` installed, type `java --version` into a command prompt

<br> 

Fork the [iGraduate repository](https://github.com/AY2021S2-CS2113T-W09-2/tp) to your github account and clone it to your local computer. 
Alternatively, you could also download the source code of the application 
directly from our [latest release](https://github.com/AY2021S2-CS2113T-W09-2/tp/releases).

<br>

### **Terminal** ###

1. Open a terminal in the folder/directory where the `build.gradle` resides, and run `gradlew.bat run` on 
   Windows platform or run `./gradlew run` on MacOS/Linux platform.
   <br>
2. You will see the following output in the console when the setup is successful:

```
--------------------------------------------------------------------------------------
 _  ____               _             _
(_)/ ___|_ __ __ _  __| |_   _  __ _| |_ ___ 
| | |  _| '__/ _  |/ _  | | | |/ _  | __/ _ 
| | |_| | | | (_| | (_| | |_| | (_| | ||  __/
|_| ____|_|   __,_| __,_| __,_| __,_| __ ___|
iGraduate starting up...
Welcome to iGraduate, your one stop study planning service!
What would you like to do today?
--------------------------------------------------------------------------------------
```

<br> 

### **IntelliJ IDEA** ###

1. Configure IntelliJ IDEA to use `JDK 11` by referring to the [IDEA set up guide](https://www.jetbrains.com/help/idea/sdk.html#set-up-jdk). 
    > ℹ️ **Note:** This developer guide uses IntelliJ IDEA as the default IDE. It is recommended to install IntelliJ to follow the guide. 
1. Import the project as a `Gradle` project
    > ⚠️ **Warning!** Importing a `Gradle` project is slightly different from importing a normal Java project.

    > 📝 **Tip:** IntelliJ IDEA has the `Gradle` plugin installed by default. If you have 
    disabled it, go to `File` → `Settings` → `Plugins` to re-enable them.

    > If there is a `build.gradle` file in the project root, IntelliJ treats it as a `Gradle` project by default.
    > 1. Open IntelliJ (if you are not in the welcome screen, click `File` → `Close Project` 
    to close the existing project first)
    > 1. Open the project into IntelliJ
    >    - Click `Open`.
    >    - Select the project directory, and click `OK`.
    >    - If there are any further prompts, accept the defaults.
    > 1. Click `OK` to accept the default settings but do ensure that the selected version 
        of Gradle JVM matches the JDK being used for the project.
    > 1. Wait for the importing process to finish (could take a few minutes).
1. Verify the setup by running `seedu.igraduate.IGraduate`. If successful, the console would output the following: 
    ```
    --------------------------------------------------------------------------------------
    _  ____               _             _       
    (_)/ ___|_ __ __ _  __| |_   _  __ _| |_ ___ 
    | | |  _| '__/ _` |/ _` | | | |/ _` | __/ _ \
    | | |_| | | | (_| | (_| | |_| | (_| | ||  __/
    |_|\____|_|  \__,_|\__,_|\__,_|\__,_|\__\___|
    iGraduate starting up...
    Welcome to iGraduate, your one stop study planning service!
    What would you like to do today?
    --------------------------------------------------------------------------------------
    ```

<br>

[🡅 Back to Top](#table-of-contents)

----

## **Design** ##
The following section describes an overview of the design architecture. Each subsections then provides a more detailed design of each individual components.  

### **Architecture Diagram** ###
![archi](./images/ArchitectureDiagram.png)

<sup>***Figure 1.1** Architecture diagram showing an overview of the main components in iGraduate*</sup>

### **Architecture** ###
iGraduate has one class called `iGraduate` which contains a `main` and `run` method and `iGraduate` constructor. 
It is responsible for:

- **At app launch**: Initialising the components in the correct sequence, and connects them up with each other.
- **At shut down**: Shuts down the components and invokes clean up methods where necessary.

`Commons` represents a collection of classes used by multiple other components.

The rest of the App consists of four components:
1. `UI` -> The UI of the App.
1. `Logic` -> The command executor.
    - `Parser` -> Understands and interprets the commands input by user, passes command to run to Command.
    - `Command` -> Executes command based on what is parsed.
1. `Model` -> The user data held by the program
    - `Module` -> Holds the information of individual modules.
    - `ModuleList` -> Holds data of all modules of the app in memory.
1. `Storage` -> Reads data from, and writes data to, the hard disk.

Each of the four components,
- Defines its API in an interface with the **same name** as the Component.
- Exposes its functionality using a concrete `{Component Name}Manager` class (which implements the corresponding API interface mentioned in the previous point.
  

### **UI Component** ###

The UI is a public class that consists of **three components** that is made up `Scanner`, `Constants` and `Print Methods`. The UI component mainly manages the retrieval of user command and display of user feedback, ranging from successful execution, execution results and exceptions. 

***Behaviour***<br>
- Executes user command using the [logic component](#logic-component).
- Listens for calls from the [model momponent](#model-component), which will call the specific print method to print an output.
- Print method references `Constants` and prints them for user to see.

![archi](./images/UiClassDiagram.png)

<sup>***Figure 1.2** UML class diagram for Ui class*</sup>

### **Logic Component** ###

The logic component consists of  the class `Parser` and the package `Command`. The classes work together to interpret user input, identify the right command to execute and the execution of the input command. 

***Behaviour***<br>
- `Parser` identifies the command to run and extracts the parameters and flags
required for the command from user input
- `Parser` passes these values to `command`, creating an instance of the object from the type of command detected. 
- `Command` then runs the command with the processed parameters and flags.

### **Parser** ###
The `Parser` class is part of the [logic](#33-logic-component) component. 

The `Parser` interprets user input and subsequently passes the properly processed user input to `Command` to execute the command.

Given below is the `Parser` class diagram showing the important methods that returns a `Command` object. As shown, `Parser` contains one class, `Parser.java` and the main function is the `parseCommand()` method.

![archi](./images/ParserClassDiagram.png)

<sup>***Figure 1.3** UML class diagram for Parser class*</sup>

***Behaviour***<br>
`parseCommand()`extracts the command phrase entered by the user by extracting the first word of the user input.
 - Based on the type of command from the user, `parseCommand()` then calls different methods to extract parameters and flags from the user command that are relevant to the command. 
 - The parser then creates the relevant `Command` object and dispatches the control of the program to the created object. 

> ℹ️ **Note:** Interpretation and checking of parameter validity occurs in the parser. 

The different methods extract the various parameters and flags, which would be invoked based on the command word detected in the user input. 
> ℹ️ **Note:** The Parser also contains checks that ensures the parameters passed are appropriate

|Method|Description|Invoked with|
|------|-----------|------------|
|`extractModuleCode()`|Extracts the **module code** by checking for the parameter `-c` flag. |`createAddCommand()`|
|`extractModuleType()`|Extracts the **module type** by checking for the parameter `-t` flag. |`createAddCommand()`|
|`extractModuleCredits()`|Extracts the **module credits** by checking for the parameter `-mc` flag. |`createAddCommand()`, `createUpdateCommand()`|
|`extractModuleGrade()`|Extracts the module grade obtained by checking for the parameter `-g` flag. |`createDoneCommand()`, `createUpdateCommand()`|
|`extractModuleName()`|Extracts the **module name** by checking for the parameter `-n` flag. |`createUpdateCommand()`|
|`extractPreRequisites()`|Extracts the **module prerequisites** by checking for the `-p` flag. |`createAddCommand()`, `createUpdateCommand()`|
|`extractListScope()`|Extracts the **list type**. Accepts all, complete,  incomplete or available as acceptable scopes. |`createListCommand()`|

<sup>***Table 1.4** Methods invoked to extract various flags in various commands*</sup>

The methods that check various parameters
|Method|Description|
|------|-----------|
|`isModuleCodeValid()`|Checks that the module code is a valid module code according to the standard for NUS modules. The method uses **regex** to check for the valid code. There are 2 overloading methods - one for checking a single instance and another for an array list to check through a list of module codes.|

<sup>***Table 1.5** Methods invoked to check the validity of the `module code` inputted*</sup>

----

### **Command** ###
The `command` component executes the correct command based on what the parser interprets.

The `command` component consists of an abstract class `Command` and 9 subclasses that inherit from it. These include:
1. AddCommand
1. CapCommand
1. DeleteCommand
1. DoneCommand
1. ExitCommand
1. InfoCommand
1. ListCommand
1. ProgressCommand
1. UpdateCommand

***Behaviour***<br>
The correct command is executed once the `Command` object is created by the parser by executing the `execute()` method in the correct subclass.
The command execution can affect the `Model` (eg. adding a module).
At the end of each command execution, different methods in the `Ui` will be called to perform certain actions, such as displaying the list of modules to the user.

Below is the class diagram of the Command methods.

![archi](images/CommandClassDiagram.png)

<sup>***Figure 1.6** UML class diagram for Command class*</sup>

### **Model Component** ###

The `model` component consists of two main packages, `module` and `list`, which define and deal with data storing issues based on the information provided by the user input. 

***Behaviour***<br>
The data storing issues are split into two main categories - what data should be included in for a module and a container managing the module objects. 
- `module` holds the information which acts as a blueprint for creating and manipulating module objects 
- `list` consists of a class that defines the way the module objects 
should be managed and stored.

#### **Module Package** ####

The `module` package consists of classes that are used to define the type of data to be stored in a module object and establish a framework to show how other components can make use of the features in module classes.

***Behaviour***<br>
The `module` package consists of classes related to module objects. 
- An abstract class `Module` is created to hold attributes and methods applicable to all class objects.
- `Module` is then inherited by all other child module classes. 

A class diagram illustrating the relationship between the interaction of classes under the module package is shown below.

![archi](images/ModuleClassDiagram.png)

<sup>***Figure 1.7** UML class diagram for the Module package*</sup>

The following child classes are created to handle different types of modules based on the generic module type available in the university:
- `CoreModule`
- `GeModule`
- `ElectiveModule`
- `MathModule`

Each of the module classes consists of:
- Attributes related to the module type it is representing
- Getter and setter methods for setting and retrieval of its attributes
- Methods that alter an instance of its own class

#### **Module Class** ####

`Module` class is an abstract class in the module package. It holds the attributes and methods for manipulating the attributes 
<<<<<<< HEAD
applicable to all modules.

Scope   | Type              | Variable             | Description | 
--------|-------------------|----------------------|-------------|
private | String            | code                 | Module code of the module object.
private | String            | name                 | Module name of the module object.
private | double            | credit               | Modular credit of the module object.
private | String            | status               | Status of the module, whether it is “taken”, “not taken” or “taking”.
private | String            | grade                | The grade of taken modules.
private | ArrayList<String> | preRequisites        | A list of prerequisite modules.
private | ArrayList<String> | untakenPreRequisites | A list of unsatisfied prerequisite modules.
private | ArrayList<String> | requiredByModules    | A list of modules requiring the current module as a prerequisite.
=======
applicable to all modules. The attributes found in the `Module` class are relevant to NUS module information.
>>>>>>> caa157e0

<sup>***Table 1.8** Attributes and methods used to manipulate the attributes*</sup>

***Behaviour***<br>
The `Module` class also consists of methods that set and get the value of attributes shown in the table above. There are 
four additional methods in the class, namely `removeUntakenPreRequisite`, `removeRequiredByModule`, `getStatusIcon`and `toString`
. The `removeUntakenPreRequisite` and `removeRequiredByModule` methods are used to remove a single`untakenPreRequisites` module 
and `requiredByModules` module respectively, whereas `getStatusIcon` returns the status icon based on the module 
status. For customized formatting of module printing messages, `toString` method is overridden.

|Child Class|Behaviour|
|-----------|---------|
|`CoreModule`|initializes the core module object with the information needed and contains a `toString` method that overrides the format of core module printing.|
|`GeModule`|initializes the general education module object with the information needed and contains a `toString` method that overrides the format of general education module printing.|
|`ElectiveModule`|initializes the elective module object with the information needed and contains a `toString` method that overrides the format of elective module printing.|
|`MathModule`|initializes the math module object with the information needed and contains a `toString` method that overrides the format of math module printing.|

<sup>***Table 1.9** Child classes that inherited from the `Module` class*</sup>

----

### **List Package** ###
The `list` package contains an `ArrayList` of type `Module`, representing
the entire list of `Module` objects added by the user. It also defines the methods used to modify the data of existing `Module` objects,
such as adding, deleting or marking a `Module` as done.

***Behaviour***<br>
The package consists of 1 class, `ModuleList.java`. `ModuleList` contains 2 constructor signatures; 1 for constructing a
new, empty list for when the user uses iGraduate for the first time, and the other to contain the modules already stored
in `Storage`.

#### **`ModuleList` Class** ####

The `ModuleList` class acts as an abstraction for the ArrayList that is used to store module objects created from any of the classes under the `module` package.

Given below is the class diagram of `ModuleList` showing its 3 main functions.

![archi](./images/ModuleListClassDiagram.png)

<sup>***Figure 1.9** UML class diagram for ModuleList class*</sup>

***Behaviour***<br>
The `ModuleList` class:
- Provides a `ModuleList` structure with features built on top of ArrayList to enhance and customize its usage for the application. 
- Added data-related methods `addModuleRequiredBy` and `removeTakenPreRequisiteModule` to aid data processing when adding a module to the `ModuleList`. 
- The `ModuleList` class is also used by the `Storage` component to generate JSON data of all modules and store it to disk.
- Within the class `ModuleList`, different methods are defined to perform different operations on the list of `Modules`. These operations are:
    1. [Add](#add-a-module) a module to the list
    1. [Delete](#delete-a-module) a module from the list
    1. [Mark](#mark-module-as-taken) a module as done
- Apart from these 3 operations, the `ModuleList` class also defines getter and setter methods to retrieve values such as the entire list or an individual module from the list according to different parameters such as module code or index. 

#### **Add a Module** ####

The methods `add`, `addModuleRequiredBy` and `removeTakenByPrerequisites` are invoked to add a module. 

The following shows the process of adding a module named `newModule`:
1. `addModuleRequiredBy`is called to populate the list of modules that require `newModule` as a prerequisite. 
1. `removeTakenByPrerequisites` checks the list of prerequisites of `newModule` and removes the ones that have been marked as taken.
1. `add` calls `ArrayList.add()` to add `newModule` to the list.


#### **Delete a Module** ####

The methods `delete` and `removeFromPreRequisiteModuleRequiredBy` are invoked to delete a module. 

The following shows the process of deleting a module named `existingModule`:
1. `delete` calls `ArrayList.remove()` to delete `existingModule` from the list.
1. `removeFromPreRequisiteModuleRequiredBy` is called to remove `existingModule` from its pre-requisite modules' requiredBy list.


#### **Mark Module as Taken** ####

The methods `markAsTaken` and `removeFromModuleUntakenPrerequisites` are invoked to mark a module as taken. 

The following shows the process of marking a module named `existingModule` as done:
1. `markAsTaken` calls `Module.setStatus` and sets the status of `existingModule` to "taken".
1. `removeFromModuleUntakenPrerequisites` is called to remove `existingModule` from the prerequisitesUntaken table from the list of modules that require `existingModule` as a prerequisite.

### **Storage Component** ###
The storage component consists of the class `Storage`. The storage component is closely associated wtih the [ModuleList](#modulelist) component to store latest module information (including completion, code, name, prerequisites, etc.) in a JSON format after every manipulation of modulelist. This includes adding, deleting and updating of modules, as well as marking a module as done. 

Class Diagram:

![archi](./images/storageClassDiagram.jpg)

<sup>***Figure 1.10** UML class diagram for Storage package*</sup>

***Behaviour***<br>
The `Storage` Component, 
- Can save `module` objects in the `moduleList` in a JSON format and read them back

![archi](./images/storageObjectDiagram.jpg)

<sup>***Figure 1.11** UML object diagram for an instance of storage object*</sup>

### **Common Classes** ###
The common class used by multiple components in this app are in the `exception` package. The `exceptions` are thrown when an error occurs. The method catches the exceptions and prints out the respective error message. 

ℹ️ **Note:** Each `exception` is specified by the name and description.

<br> 

[🡅 Back to Top](#table-of-contents)

----

## **Implementation** ##

This section elaborates on some details about how certain features are implemented.

### **UI** ###

<<<<<<< HEAD
UI component
- Executes user command using Logic Component
- Listens to calls from Model data so that UI can print the results.

----
=======
The Ui feature has 3 primary responsibilities: 
1. Executes user command using Logic Component.
2. Prints resulting message.
3. Listens to calls from Model data.
>>>>>>> caa157e0

### **Parser** ###

The parser feature has 3 primary responsibilities: 
1. Identify the command the user wants to run.
2. Extract the relevant parameters and flags required to run the command
3. Create a new `Command` object and hand it over to `iGraduate` to execute

<br>

![archi](./images/ParserSequenceDiagram.png)

<sup>***Figure 1.12** Sequence diagram of `Parser` in execution with *"done CS1010 -g A"** as user input</sup>

***Details***<br>
There are 3 classifications of user input: **command, parameter and flags**. 

|User input|Description|Usage/Example|
|----------|-----------|---------|
|`command`|the type of command the user intends to run and is first word from the user input|dictates how `Parser` extracts the parameter and flags. Refer to [Command](command) for the list of available commands|
|`parameter`|the argument that comes after the command word and can vary depending on the command|specifies the identifier (module name or code or list type) for the modules. For example, the parameter for `add`command would be the module name, but the parameter for `delete` would be the module code. For list, the parameters would specify the type of list (complete, incomplete or available)|
|`flag`|comes after parameters and are available only for a few commands|specify the additional information required for the command to run. For `add`, flags would be for module code, module type, MCs and prerequisites.|

<sup>***Table 1.13** Terms used in differentiating the different parts of a user command </sup>

***Considerations***<br>
From the start, it was known that `Parser` would be one of the more challenging components to implement due to the large number of commands and the variance in parameter and flag types. In order to ensure that `Parser` satisfies *Single Responsibility Principle*, the class is implemented in a way that it does no validation check on the correctness or format of the parameter and flags, and is only responsible for validating the number of flags and parameters in user input for the given command before passing the parameters and flags to the relevant `Command` class to do further validation of the type and formatting of flags and parameters. 

***Alternatives***<br>
Considerations were made for the adoption of third-party parser libraries. However, the third-party libraries obtained did not achieve the behaviour that was envisioned. Instead of keeping the application running when executing any commands, the command, parameters and flags would have to be directly piped in the command terminal, together with the application. This would create an instance of the iGraduate application before terminating after one command. Though this may provide a far superior parsing and error and exception handling, the behaviour does not support the target audience. Therefore, the decision was made against using a third-party library. Instead, attempts were made to mimic the behaviours and error handling of the libraries, but within the context of the running application. 

----

### **Command** ###

The `command` package is responsible for executing the command from the user. The package contains the  abstract class 
`Command` and 8 subclasses that inherit `Command`, one for each valid iGraduate command .

***Details***<br>
The abstract class `Command` contains only 1 method: `execute()`, which takes in 3 parameters: `moduleList`, `ui` and
`storage`. These 3 parameters aid with printing information to the user, making modifications to the data and saving the
data. Each subclass of `Command` overrides `execute()` and implements their own methods to execute the command. Each 
subclass also has a unique constructor signature as each subclass requires different parameters to execute.

The implementation for executing every command differs, and the implementation details of each of them will be further 
elaborated below.

### **Add Command** ###

The add command allows a user to add a new module to the list of existing modules. The module name is part of the 
parameters and is extracted directly from user input while the various information required to add a new module are 
included in the flags of the user input. There are 3 compulsory flags and 1 optional flag for adding a module:

1. module code
    - `-c <String>`
1. module credits
    - `-mc <double>`
1. module type
    - `-t <String>`
1. (Optional) prerequisite modules
    - `-p [>String>, ...]`

> ℹ️ **Note:** The order of flags in user input does not matter.

The sequence diagram below shows the execution of add command in action:

![archi](./images/AddCommandSequenceDiagram.png)

<sup>***Figure 1.14** Sequence diagram of `AddCommand` in execution with *"add Programming Methodology -c CS1010 -mc 4 -t core"* as user input.*</sup>

#### **Delete Command** ####

The delete command allows for deletion of module from the module list, identified by the module code. There are no flags
involved for deleting a module.

> ℹ️ **Note:** Users cannot delete modules which are prerequisites for other modules.

![archi](./images/DeleteCommandSequenceDiagram.png)
<sup>***Figure 1.15** Sequence diagram of `DeleteCommand` in execution with "delete CS1010" as user input*</sup>

----

### **Update Command** ###

The update commands allows modifications to the existing modules, identified by the module code. 
The information that can be updated include module name, credits, prerequisites and grades (if the module is 
marked as done). 

The update function is executed if the user decides to edit some information regarding a module in the module
list. The various information requested to update would be identified with their flags: 
- name -> `-n <String>`
- module credits -> `-mc <int>`
- prerequisites -> `-p [<String>, ...]`
- grade -> `-g <String>`

> ℹ️ **Note:** 
> - The code and type of modules **cannot be modified** as they are identifiers of the modules.
> - **Multiple module information** can be updated in a single command
> - The command **will not update grades** if the module requested has not been completed. The rest of the information parsed in the command (if any) will be updated. 

***Details***<br>
The following is the UML diagrams for update command consisting of updating each flag.

![archi](./images/updateClassDiagram.jpg)

<sup>***Figure 1.16** Class diagram of `UpdateCommand` class with user input*</sup>


![archi](./images/UpdateCommandSequenceDiagram.png)

<sup>***Figure 1.17*** Sequence diagram of `UpdateCommand` in execution with *update CS1010 -mc 2"* as user input</sup>

***Considerations***
An `arrayList` is used to store the parsed data from the user input instead of an `array`. This is to make use of the built-in class functions (especially `indexOf()` and `size()`). The `array` class also lacks certain features that are of good use to the `parser` class. This includes the use of regex for checking against the values stored in each index without making the process too manual. For instance, `matches()` of `arrayList` automatically takes in a regex instead of having to manually create a regex object, then parsing into the `find()` function, which loops through the entire array to obtain the matches. This significantly simplifies the code in the `parser` function, and makes handling exceptions easier. 

***Alternative***
Initially, it was decided that the parameters would be split into an `array` to utilise the efficient memory allocation and standard size. Since arrays are more memory efficient and the parsing does not modify any values in the array after the initial split to the arrays (i.e. no additions of removal of data needed). However, the process needed to extract the flags from the array is inefficient, and requires another method to locate. Furthermore, the array in limited in its capabilities, making the coding of some behaviour complicated (such as filtering with a regex value). Therefore, the array ultimately got changed into an `arrayList` type, since `arrayList` has more features that can be utilised to make the code more efficient.  

#### **List Command** ####

The list command provides users with 4 options to list down the modules being tracked by iGraduate. The table below shows the scope of each options.  

|List Parameter|Scope|
|--------------|-----|
|`all`|List all modules being tracked|
|`complete`|List modules that have been marked as done|
|`incomplete`|List modules that have not been marked as done|
|`available`|List incomplete modules available to be marked as done based on prerequisites completed|

<sup>***Table 1.18*** Supported list functions and their scope</sup>

----

#### **CAP Command** ####

The CAP command calculates the current CAP of the user based on the grades of modules that are marked as done. The 
command also displays the degree classification of the user. There are no flags or additional parameters required.

![archi](./images/CapCommandSequenceDiagram.png)

<sup>***Figure 1.19** Sequence diagram of `CapCommand` class.*</sup>

----

#### **Done Command** ####

The done command is used to mark a module as completed. To execute this command, the module code is extracted as a 
parameter from user input, and there is 1 compulsory flag:
1. Grade obtained for module
    - `-g <String>`

> ℹ️ **Note:** Only NUS recognised grades are permitted for the grade flag.

> ℹ️ **Note:** iGraduate recognises and supports either 'S' grade or 'U' grade.

![archi](./images/DoneCommandSequenceDiagram.png)

<sup>***Figure 1.20*** Sequence diagram of `DoneCommand` in execution with *"done CS1010 -g A"* as user input</sup>

----

#### **Progress Command** ####

The progress command prints a progress bar as well as the user's graduation progress in the form of a percentage. No 
additional flags are required for this command.

![archi](./images/ProgressSequenceDiagram.png)

<sup>***Figure 4.3.7.1*** Sequence diagram of `ProgressCommand` in execution.*</sup>

----

#### **Help Command** ####

The help command provides users with a quick reference guide to the list of available commands, their functions and the proper format for inputs. Users also have an optional parameter to find the reference guide for a specific command.

The optional parameters are the list of commands from above:
- `add`
- `delete`
- `update`
- `list`
- `done`
- `progress`
- `cap`
- `exit`

> ℹ️ **Note:** If no parameters are provided, a brief description of the program and the available commands will be printed instead.

***Behaviour***

The figure below demonstrates the behaviour of the help command. 

![archi](./images/HelpCommandSequenceDiagram.png)
<sup>***Figure 4.3.8.1*** Sequence diagram of `HelpCommand` in execution with `help add` as user input.</sup>

### **Module** ###

### **ModuleList** ###

### **Storage** ###

The storage feature saves the state of the module list after every execution of commands that manipulates 
(i.e. update, add or delete) the modules in the list.

***Behaviour***

The storage function is executed after every command that manipulates (i.e. adds, deletes or updates) the modules in the module list, saving the updated state into the storage file. 

The module list is stored in a storage file named `modules.json` in the `data` folder 
(`<program location>/data/modules.json`). 

The figure below demonstrates the behaviour of the storage feature. 

![archi](./images/storageSequenceDiagram.jpg)

<sup>***Figure 3.5.2** UML sequence diagram showing the life of Storage when the Add command is invoked*</sup>

***Considerations***

The main reason for using a JSON file instead of designing one is to allow a more robust error and exception 
handling and management with regards to modified storage files. The parsing of JSON format is also more 
sophisticated and reliable. 

In addition, the JSON format can be read across multiple different types of applications, allowing flexibility
 in any future implementations regarding exporting of data. 

***Alternatives***

The alternative storage format considered is the use of delimiters. However, there are concerns regarding such usage; the most important being potential parsing failure from a valid module. With the use of common delimiters such as commas `,` and dashes `-`, the program is unable to differentiate between the various module information and legitimate module names containing delimiters and may parse the portion of the module to a wrong variable, resulting in corrupted results and a potential program crash. One example of such occurrence would be a module named `Software Engineering and Object-Oriented Programming`, which contains dashes when the delimiters are used for separating various module information is also a dash. 

Considerations were also given to use more unique delimiters (such as `\`, `|`, etc.) to avoid accidental parsing fails but the problem still remains. Attempting to fuzz characters would lead to a corrupted storage file and render the application useless. Ultimately, the idea was scrapped in favour of the JSON format with a third-party library, since the exception handling and parsing management lies in the library functions. 

### **Exception** ###

Exception is an event that disrupts the normal flow of the diagram. It is an object that is thrown at runtime.
In iGraduate, there are several exceptions that are thrown due to different conditions.

Exception   | Description              
--------|-------------------|
AddSelfToPrereqException |This exception is thrown when user updates a module's list of prerequisites to includethe module itself.
DataFileNotFoundException | The exception is thrown if module data file is not found.
ExistingModuleException | The exception is thrown if the module code input already exists.             | 
IllegalParametersException | The exception is thrown if the parameter includes any parameters not allowed in the command.
IncorrectParameterCountException | The exception is thrown if the parameters given is incorrect.
InputNotNumberException | The exception is thrown if input is not an integer.
InvalidCommandException | The exception is thrown if the command input was invalid.
InvalidListTypeException | Exception is thrown if list command is not followed by: all, incomplete and complete.
InvalidModularCreditException | Exception is thrown if modular credit input is negative.
InvalidModuleGradeException | The exception is thrown if module grade input is invalid.
InvalidModuleTypeException | The exception is thrown if the module type input is invalid.
LoadModuleFailException | The exception is thrown if module cannot be loaded properly.
<<<<<<< HEAD
ModularCreditExceedsLimitException | The exception is thrown if the module limit is reached.
=======
MarkCompletedModuleException | The exception is thrown if module is already marked completed.
ModifiedStoragefileException |  The exception is thrown if the json file has been modified (when credits > 32 or credits < 0).
>>>>>>> caa157e0
ModuleNotCompleteException | The exception is thrown if the module being updated (on grade) has not been completed.
ModuleNotFoundException | The exception is thrown if the module cannot be matched.
PrerequisiteNotFoundException | The exception is thrown if the pre-requisite module cannot be matched.
PrerequisiteNotMetException | Exception is thrown if prerequisite of the module has not been completed.
SaveModuleFailException | This exception is thrown if the program fails to save data to file.
UnableToDeletePrereqModuleException | This exception is thrown when user tries to delete a pre-requisite module.

[🡅 Back to Top](#table-of-contents)

## **Appendix A: Product Scope** ##

### **Target User Profile** ###

* is a NUS Information Security student
* has a need to manage and plan modules
* has a need to track graduation progress
* has a need to track his/her CAP
* prefer desktop apps over other types
* can type fast
* prefers typing to mouse interactions
* is reasonably comfortable using CLI apps

### **Value Proposition** ###

Allows users to **manage modules faster** than a typical mouse/GUI driven app.iGraduate Includes higher level features such as ability to **add modules** while ensuring user has **cleared all prerequisites** and to **list all modules taken**, **graduation progress** and **current CAP with degree classification**.

This app will help NUS students **majoring in Information Security** check his/her graduation progress and modules taken in a **coherent manner** based on the program requirements. It also contains tools as mentioned above to help students make informed decisions about future modules to take.

### **User Stories** ###

|Version| As a ... | I want to ... | So that I can ...|
|--------|----------|---------------|------------------|
|v1.0|user|see the list of modules I can take now|decide on which modules to register|
|v1.0|user|clearly see which modules I have taken|to check my prerequisites|
|v1.0|user|delete mods that I have added|amend any typos|
|v1.0|user|add new modules that I have taken|track the modules I have taken|
|v1.0|user|utilise the CLI to input my information and execute functions||
|v1.0|user|have my data be persistent|access it again next time when I run the program|
|v1.0|impatient user|access information quickly||
|v1.0|lazy user|access information with as little effort as possible||
|v1.0|user|know my academic progress|estimate my pace and plan for the future|
|v2.0|careless user|know if the module I entered is valid||
|v2.0|user|calculate my current CAP||
|v2.0|user|know if the module I entered is valid|monitor my performance throughout the course of study|
|v2.0|user|see what modules I have already taken|plan what modules to take next semester|
|v2.0|forgetful user|know if I meet the prerequisites for computing modules I want to take||
|v2.0|user|edit the modules for the course|amend my mistakes or changes in module details|
|v2.0|user|be able to pick out any module as my UE||
|v2.0|user|know the pre-requisites of a module|plan my semesters better|
|v2.0|user|see all core modules I have to take||
|v2.0|user|be able to choose any electives of my course||

<br>

[🡅 Back to Top](#table-of-contents)

----

## **Appendix B: Non-Functional Requirements** ##

1. Should work on any mainstream OS as long as it has Java 11 or above installed.
1. Should be able to hold up to 1000 modules without a noticeable sluggishness in performance for typical usage.
1. A user with above average typing speed for regular English text (i.e. not code, not system admin commands) should be able to accomplish most of the tasks faster using commands than using the mouse.
1. A user without online connection should still be able to use the application.
1. A beginner user without prior knowledge should be able to pick up the application comfortably.

<br>

[🡅 Back to Top](#table-of-contents)

---

## **Appendix C: Instructions for Manual Testing** ##

Given below are instructions to test the app manually.

> ℹ️ **Note:**  These instructions only provide a starting point for testers to work on;
testers are expected to do more *exploratory* testing.

### **Launch and Shutdown** ###

1. Initial launch

    - Download the jar file and copy into an empty folder

    - Run the jar file on your command prompt with the by typing "java -jar iGradute.java" then enter. 
    
1. Shutdown
    
    - Enter the command `exit` in iGraduate. The program will shutdown by itself.

----

### **Adding a Module** ###

Adding a module into the module list.

**Prerequisites**: 
- Module does not exist in the module list.

**Test cases**:
1. `add Programming Methodology -t core -mc 4 -c CS1010`<br>
    **Expected**: Module added successfully.

    ```
    --------------------------------------------------------------------------------------
        Added CS1010 Programming Methodology to the list. (4.0MCs)
        
        [C][✘] CS1010   Programming Methodology                                 NIL   4 MC
    --------------------------------------------------------------------------------------
    ```

1. `add Programming Methodology -t cor -mc 4 -c CS1010`
    **Expected**: Error in adding module as module type is invalid.

    ```
    --------------------------------------------------------------------------------------
    The module type you have entered is invalid.
    The supported module types for add are: ue, ge, core and math.
    --------------------------------------------------------------------------------------
    ```

1. `add Programming Methodology -t core -mc -c CS1010`<br>
    **Expected**:
    Error in adding module as there is incorrect number of parameters given,
    which in this case number of mc is not given.

    ```
    --------------------------------------------------------------------------------------
    The number of parameters provided is incorrect. 
    Please double check and try again.   
    --------------------------------------------------------------------------------------
    ```

1. **Other incorrect add commands to try**: `add`, `add nothing` <br>
    **Expected**: Similar to `test case 3`.
    
    ```
    --------------------------------------------------------------------------------------
    The number of parameters provided is incorrect. 
    Please double check and try again.   
    --------------------------------------------------------------------------------------
    ```

----

### **Deleting a Module** ###

Deleting modules from a given module list.

**Prerequisites**: 
- Module list is not empty.

**Assumption**: 
- Module list consists of module `CS1010`.
    
**Test Cases**:
1. `delete CS1010`<br>
    **Expected**: Module deleted successfully.

    ```
    --------------------------------------------------------------------------------------
    "Core" module CS1010 has been deleted.
    --------------------------------------------------------------------------------------
    ```
1. `delete CS1020` <br>
    **Expected**: Error in deleting module as module is not in the list.

    ```
    --------------------------------------------------------------------------------------
    The module code you have entered does not exists. 
    Please double check and try again.
    --------------------------------------------------------------------------------------
    ```
1. `delete CS1010` <br>
    **Expected**: Error in deleting module as `delete` is an unknown command word.

    ```
    --------------------------------------------------------------------------------------
    The command you have entered is incorrect. 
    Please double check and try again.
    --------------------------------------------------------------------------------------
    ```
1. `delete -g A CS1010` <br>
    **Expected**: Error in deleting module as extra parameter, eg. -g A, is found.

    ```
    --------------------------------------------------------------------------------------
    The number of parameters provided is incorrect.
    Please double check and try again.
    --------------------------------------------------------------------------------------
    ```

----

### **Marking Modules as Done** ###

Masking modules as done with grade obtained after the semester.
**Prerequisites**: 
- Module list is not empty.

**Assumption**: 
- Module list consists of module `CS1010`, which is incomplete.

**Test Cases**:
1. `done CS1010 -g A+` <br>
    **Expected**: Module marked as done with grade A+ successfully.
    ```
    --------------------------------------------------------------------------------------
    Nice! I've marked this module as done:
    [C][✓] CS1010   Programming Methodology                                  A+   2 MC
    --------------------------------------------------------------------------------------
    ```
1. `done CS1020` <br>
    **Expected**: Error in marking module as done as module is not in the list.
    ```
    --------------------------------------------------------------------------------------
    The module code you have entered does not exists.
    Please double check and try again.
    --------------------------------------------------------------------------------------
    ```
1. `done CS1010 A+` <br>
    **Expected**: Error in marking module as done as flag `-g` is not found before the grade `A+`.
    ```
    --------------------------------------------------------------------------------------
    The number of parameters provided is incorrect.
    Please double check and try again.
    --------------------------------------------------------------------------------------
    ```
1. `done CS1010`<br>
    **Expected**: Error in marking module as done as incorrect number of parameters are given, eg. missing grade.
    ```
    --------------------------------------------------------------------------------------
    The number of parameters provided is incorrect.
    Please double check and try again.
    --------------------------------------------------------------------------------------
    ```
1. **Other incorrect done commands to try**: `done`, `done -g A+` <br>
    **Expected**: Similar to previous.

----

### **Updating the Module List** ###

Update the modules in module list with changes in module credits or module grade.

**Prerequisites**: 
- Module list is not empty.

**Assumption**:
- Module list consists of module CS1010 with 4mcs marked as done with grade A+.
    
**Test Cases**
1. `update CS1010 -g A- -mc 2` <br>
    **Expected**: Module grade and module credits updated successfully.
    ```
    --------------------------------------------------------------------------------------
    Nice! I've updated this module:
    [C][✓] CS1010   Programming Methodology                                  A-   2 MC
    --------------------------------------------------------------------------------------
    ```
1. `update CS1010 -g A-` <br>
    **Expected**: Module grade updated successfully.
    ```
    --------------------------------------------------------------------------------------
    Nice! I've updated this module:
    [C][✓] CS1010   Programming Methodology                                   A   4 MC
    --------------------------------------------------------------------------------------
    ```
1. `update CS1010 -mc 2` <br>
    **Expected**: Module module credits updated successfully.
    ```
    --------------------------------------------------------------------------------------
    Nice! I've updated this module:
    [C][✓] CS1010   Programming Methodology                                   A+  2 MC
    --------------------------------------------------------------------------------------
    ```
1. `update` <br>
    **Expected**: Error in updating module as not parameters were given.
    ```
    --------------------------------------------------------------------------------------
    The number of parameters provided is incorrect.
    Please double check and try again.
    --------------------------------------------------------------------------------------
    ```
1. `update CS1234 -g A- -mc 2` <br>
    **Expected**: Error in updating module as module is not found in the module list.
    ```
    --------------------------------------------------------------------------------------
    The module code you have entered does not exists.
    Please double check and try again.
    --------------------------------------------------------------------------------------
    ```
1. `update -g A- -mc 2` <br>
    **Expected**: Error in updating module as no module name is given.
    ```
    --------------------------------------------------------------------------------------
    The number of parameters provided is incorrect.
    Please double check and try again.
    --------------------------------------------------------------------------------------
    ```
1. **Other incorrect update commands to try**: `update`, `update CS1010`. <br>
    **Expected**: Similar to previous.
       
----

### **CAP** ###

Display current CAP and degree classification of user.

**Assumptions**: 
- Module list consists of CS1010 marked as done with 4mcs and grade A+.

**Test Cases**
1. `cap` <br>
    **Expected**: CAP and degree classification displayed successfully.
    ````
    --------------------------------------------------------------------------------------
    Current CAP: 4.50
    Current Degree Classification: Honours (Highest Distinction)
    --------------------------------------------------------------------------------------
    ````
1. `cap gg` <br>
    **Expected**: Error as there is extra parameters found.
    ````
    --------------------------------------------------------------------------------------
    The number of parameters provided is incorrect.
    Please double check and try again.
    --------------------------------------------------------------------------------------
    ````

----

### **Progress** ###

Display user's progress towards graduation.

**Assumptions**: 
- Module list consists of CS1010 marked as done with 4mcs and grade A+.

**Test Cases**
1. `progress` <br>
    **Expected**: Progress displayed successfully.
    ```
    --------------------------------------------------------------------------------------
    Progress:
    
    ░░░░░░░░░░░ 2.50%
    4MCs/160MCs Completed
    --------------------------------------------------------------------------------------
    ```
1. `progress gg` <br>
    **Expected**: Error as there is extra parameters found.

    ```
    --------------------------------------------------------------------------------------
    The number of parameters provided is incorrect.
    Please double check and try again.
    --------------------------------------------------------------------------------------
    ```

---- 

### **List Modules** ###

List modules in the modules list.

**Assumption**: 
- Module list consists of `CS1010` marked as completed and `CS2040C` is incomplete.

**Test Cases**
1. `list all` <br>
    **Expected**: All modules listed successfully.
    ````
    Module List:
    1: [C][O] CS1010   Programming Methodology                                   A   4 MC
    2: [C][X] CS2040C  Data Structures and Algorithms                          NIL   4 MC
    ````
1. `list complete` <br>
    **Expected**: All completed modules listed successfully.
    ````
    Modules you have have completed:
    1: [C][O] CS1010   Programming Methodology                                   A   4 MC
    ````
1. `list incomplete` <br>
    **Expected**: All incomplete modules listed successfully.
    ````
    Modules you have yet to complete:
    1: [C][X] CS2040C  Data Structures and Algorithms                          NIL   4 MC
    ````
1. `list` <br>
    **Expected**: Error in listing modules as list type not given.
    ````
    The number of parameters provided is incorrect.
    Please double check and try again.
    ````
1. `list all completed` <br>
    **Expected**: Error in listing modules as list type invalid.
    ````
    The list type you have entered is invalid.
    The supported list types for list are: all, incomplete and complete.
    ````

----

### **Saving Data** ###

Dealing with missing/corrupted data files.
1. While not in iGraduate, delete json file under `/data` directory. Then start iGraduate. <br>
    Expected: iGraduate accepts current content of files as empty and functions as per normal.
    
1. While not in iGraduate, corrupt the json file under `/data` directory. Then start iGraduate. <br>
    Expected: iGraduate senses the corrupted files, replace it with empty content and functions as per normal.

[🡅 Back to Top](#table-of-contents)<|MERGE_RESOLUTION|>--- conflicted
+++ resolved
@@ -317,9 +317,7 @@
 
 #### **Module Class** ####
 
-`Module` class is an abstract class in the module package. It holds the attributes and methods for manipulating the attributes 
-<<<<<<< HEAD
-applicable to all modules.
+`Module` class is an abstract class in the module package. It holds the attributes and methods for manipulating the attributes applicable to all modules. The attributes found in the `Module` class are relevant to NUS module information.
 
 Scope   | Type              | Variable             | Description | 
 --------|-------------------|----------------------|-------------|
@@ -331,9 +329,6 @@
 private | ArrayList<String> | preRequisites        | A list of prerequisite modules.
 private | ArrayList<String> | untakenPreRequisites | A list of unsatisfied prerequisite modules.
 private | ArrayList<String> | requiredByModules    | A list of modules requiring the current module as a prerequisite.
-=======
-applicable to all modules. The attributes found in the `Module` class are relevant to NUS module information.
->>>>>>> caa157e0
 
 <sup>***Table 1.8** Attributes and methods used to manipulate the attributes*</sup>
 
@@ -447,25 +442,17 @@
 
 ### **UI** ###
 
-<<<<<<< HEAD
-UI component
-- Executes user command using Logic Component
-- Listens to calls from Model data so that UI can print the results.
-
-----
-=======
 The Ui feature has 3 primary responsibilities: 
-1. Executes user command using Logic Component.
-2. Prints resulting message.
-3. Listens to calls from Model data.
->>>>>>> caa157e0
+1. Executes user command using [`Logic Component`](#logic-component)
+1. Prints resulting message
+1. Listens to calls from Model data
 
 ### **Parser** ###
 
 The parser feature has 3 primary responsibilities: 
-1. Identify the command the user wants to run.
-2. Extract the relevant parameters and flags required to run the command
-3. Create a new `Command` object and hand it over to `iGraduate` to execute
+1. Identify the command the user wants to run
+1. Extract the relevant parameters and flags required to run the command
+1. Create a new `Command` object and hand it over to `iGraduate` to execute
 
 <br>
 
@@ -710,12 +697,8 @@
 InvalidModuleGradeException | The exception is thrown if module grade input is invalid.
 InvalidModuleTypeException | The exception is thrown if the module type input is invalid.
 LoadModuleFailException | The exception is thrown if module cannot be loaded properly.
-<<<<<<< HEAD
-ModularCreditExceedsLimitException | The exception is thrown if the module limit is reached.
-=======
 MarkCompletedModuleException | The exception is thrown if module is already marked completed.
 ModifiedStoragefileException |  The exception is thrown if the json file has been modified (when credits > 32 or credits < 0).
->>>>>>> caa157e0
 ModuleNotCompleteException | The exception is thrown if the module being updated (on grade) has not been completed.
 ModuleNotFoundException | The exception is thrown if the module cannot be matched.
 PrerequisiteNotFoundException | The exception is thrown if the pre-requisite module cannot be matched.
