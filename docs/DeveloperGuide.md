# iGraduate study helper
By: `W09-2` Latest update: `22 March 2021`

- [iGraduate study helper](#igraduate-study-helper)
    * [1. Introduction](#1-introduction)
    * [2. Setting up, getting started](#2-setting-up-getting-started)
    * [3. Design](#3-design)
        + [3.1 Architecture](#31-architecture)
        + [3.2 UI component](#32-ui-component)
        + [3.3 Logic component](#33-logic-component)
        + [3.4 Model component](#34-model-component)
        + [3.5 Storage component](#35-storage-component)
        + [3.6 Common classes](#36-common-classes)
    * [4. Implementation](#4-implementation)
    * [Appendix: Requirements](#appendix-requirements)
        + [Product Scope](#product-scope)
            + [Target User Profile](#target-user-profile)
            + [Value Proposition](#value-proposition)
        + [User Stories](#user-stories)

## 1. Introduction
iGraduate is a command line interface application written in Java. 
The iGraduate API allows students to add modules to take, edit, delete or 
mark these modules as done. Students can also calculate their CAP at any 
point of time and list modules added to the application.

## 2. Setting up, getting started

## 3. Design

### 3.1 Architecture
![archi](./images/ArchitectureDiagram.png)

The Architecture Diagram given above explains the high-level design of the App. Given below is a quick overview of each 
component.

iGraduate has one class called `iGraduate` which contains a main and run method and iGraduate constructor. 
It is responsible for:

- At app launch: Initialising the components in the correct sequence, and connects them up with each other.
- At shut down: Shuts down the components and invokes cleanup methods where necessary.

`Commons` represents a collection of classes used by multiple other components.

The rest of the App consists of four components:
- UI: The UI of the App.
- Logic: The command executor.
    - Parser - Understands and interprets the commands input by user, passes command to run to Command.
    - Command - Executes command based on what is parsed.
- Model: The user data held by the program
    - Module - Holds the information of individual modules.
    - ModuleList - Holds data of all modules of the app in memory.
- Storage: Reads data from, and writes data to, the hard disk.

Each of the four components,
<<<<<<< HEAD
- defines its API in an interface with the same name as the Component.
- exposes its functionality using a concrete {Component Name}Manager class (which implements the corresponding API interface mentioned in the previous point.
=======
defines its API in an interface with the same name as the Component.
exposes its functionality using a concrete {Component Name}Manager class (which implements the corresponding 
API interface mentioned in the previous point.
>>>>>>> 1817899a

How the architecture interacts with each other [DIAGRAM]

### 3.2 UI Component
The UI is a public class that consists of **three components** that is made up `Scanner`, `Constants` 
and `Print Methods`. 

The `UI` component:
- Executes user command using the Logic Package which consist of `Command` and `Parser` classes.
- Listens for calls from `Model` package which consist of `ModuleList` and `Module` classes. Model packages will call
  the specific print method to print an output.
- Print method references `Constants` and prints them for user to see.

### 3.3 Logic Component

### 3.4 Model Component

### 3.5 Storage Component
<b>API</b>: `Storage.java`

The `Storage` Component, 
- Can save `module` objects in the `moduleList` in a JSON format and read them back

### 3.6 Common classes
The common class used by multiple components in this app are in the `exception` package. The `exceptions` are thrown
when an error occurs. The method catches the exceptions and prints out the respective error message. 

Each `exception` is specified by the name and description.

## 4. Implementation

<<<<<<< HEAD
## Implementation

### 3.1 UI

### 3.2 Parser

### 3.3 Command

#### 3.3.1 Add Command

#### 3.3.2 Delete Command

#### 3.3.3 Update Command

#### 3.3.4 List Command

#### 3.3.5 CAP Command

#### 3.3.6 Done Command

#### 3.3.7 Progress Command

### 3.4 Storage

=======
This section elaborates on some details about how certain features are implemented.
>>>>>>> 1817899a
## Appendix: Requirements

### Product scope

#### Target user profile:
* is a NUS Information Security student
* has a need to manage and plan modules
* has a need to track graduation progress
* has a need to track his/her CAP
* prefer desktop apps over other types
* can type fast
* prefers typing to mouse interactions
* is reasonably comfortable using CLI apps

#### Value proposition:
Allows users to manage modules faster than a typical mouse/GUI driven app.
Includes higher level features such as ability to add modules while ensuring user has cleared all prerequisites
and to list all modules taken, graduation progress and current CAP with degree classification.
This app will help NUS students majoring in information security check his/her graduation progress and modules taken in 
a coherent manner based on the programme requirements.
It also contains tools to help make informed decisions about future modules.

### User Stories

|Version| As a ... | I want to ... | So that I can ...|
|--------|----------|---------------|------------------|
|v1.0|user|see the list of modules I can take now|decide on which modules to register|
|v1.0|user|clearly see which modules I have taken|to check my prerequisites|
|v1.0|user|delete mods that I have added|amend any typos|
|v1.0|user|add new modules that I have taken|track the modules I have taken|
|v1.0|user|utilise the CLI to input my information and execute functions||
|v1.0|user|have my data be persistent|access it again next time when I run the program|
|v1.0|impatient user|access information quickly||
|v1.0|lazy user|access information with as little effort as possible||
|v1.0|user|know my academic progress|estimate my pace and plan for the future|
|v2.0|careless user|know if the module I entered is valid||
|v2.0|user|calculate my current CAP||
|v2.0|user|know if the module I entered is valid|monitor my performance throughout the course of study|
|v2.0|user|see what modules I have already taken|plan what modules to take next semester|
|v2.0|forgetful user|know if I meet the prerequisites for computing modules I want to take||
|v2.0|user|edit the modules for the course|amend my mistakes or changes in module details|
|v2.0|user|be able to pick out any module as my UE||
|v2.0|user|know the pre-requisites of a module|plan my semesters better|
|v2.0|user|see all core modules I have to take||
|v2.0|user|be able to choose any electives of my course||


## Non-Functional Requirements

1. Should work on any mainstream OS as long as it has Java 11 or above installed.
2. Should be able to hold up to 1000 modules without a noticeable sluggishness in performance for typical usage.
3. A user with above average typing speed for regular English text (i.e. not code, not system admin commands) should be able to accomplish most of the tasks faster using commands than using the mouse.
4. A user without online connection should still be able to use the application.
5. A beginner user without prior knowledge should be able to pick up the application comfortably.

## Glossary

* *glossary item* - Definition

## Instructions for manual testing

{Give instructions on how to do a manual product testing e.g., how to load sample data to be used for testing}<|MERGE_RESOLUTION|>--- conflicted
+++ resolved
@@ -12,6 +12,7 @@
         + [3.5 Storage component](#35-storage-component)
         + [3.6 Common classes](#36-common-classes)
     * [4. Implementation](#4-implementation)
+        + [4.1]
     * [Appendix: Requirements](#appendix-requirements)
         + [Product Scope](#product-scope)
             + [Target User Profile](#target-user-profile)
@@ -53,14 +54,9 @@
 - Storage: Reads data from, and writes data to, the hard disk.
 
 Each of the four components,
-<<<<<<< HEAD
 - defines its API in an interface with the same name as the Component.
-- exposes its functionality using a concrete {Component Name}Manager class (which implements the corresponding API interface mentioned in the previous point.
-=======
-defines its API in an interface with the same name as the Component.
-exposes its functionality using a concrete {Component Name}Manager class (which implements the corresponding 
+- exposes its functionality using a concrete {Component Name}Manager class (which implements the corresponding 
 API interface mentioned in the previous point.
->>>>>>> 1817899a
 
 How the architecture interacts with each other [DIAGRAM]
 
@@ -91,35 +87,36 @@
 Each `exception` is specified by the name and description.
 
 ## 4. Implementation
+This section elaborates on some details about how certain features are implemented.
 
-<<<<<<< HEAD
-## Implementation
+### 4.1 UI
 
-### 3.1 UI
+### 4.2 Parser
 
-### 3.2 Parser
+### 4.3 Command
 
-### 3.3 Command
+#### 4.3.1 Add Command
 
-#### 3.3.1 Add Command
+#### 4.3.2 Delete Command
 
-#### 3.3.2 Delete Command
+#### 4.3.3 Update Command
 
-#### 3.3.3 Update Command
+#### 4.3.4 List Command
 
-#### 3.3.4 List Command
+#### 4.3.5 CAP Command
 
-#### 3.3.5 CAP Command
+#### 4.3.6 Done Command
 
-#### 3.3.6 Done Command
+#### 4.3.7 Progress Command
 
-#### 3.3.7 Progress Command
+### 4.4 Module
 
-### 3.4 Storage
+### 4.5 ModuleList
 
-=======
-This section elaborates on some details about how certain features are implemented.
->>>>>>> 1817899a
+### 4.6 Storage
+
+### 4.7 Exception
+
 ## Appendix: Requirements
 
 ### Product scope
