--- conflicted
+++ resolved
@@ -244,7 +244,9 @@
 Below is a Command class diagram.
 
 ![archi](images/CommandClassDiagram.png)
+
 <sup>***Figure 3.3.2.1** UML class diagram for Command class*</sup>
+
 ### 3.4 Model Component
 
 The `model` component consists of two main packages that define and deal with data storing issues based on the information 
@@ -562,12 +564,10 @@
 The CAP command calculates the current CAP of the user based on the grades of modules that are marked as done. The 
 command also displays the degree classification of the user. There are no flags or additional parameters required.
 
-<<<<<<< HEAD
-[DIAGRAM]
-
-=======
 ![archi](./images/CapCommandSequenceDiagram.png)
->>>>>>> 38c1dd1f
+
+<sup>***Figure 4.3.5.1** Sequence diagram of `CapCommand` class.*</sup>
+
 #### 4.3.6 Done Command
 
 The done command is used to mark a module as completed. To execute this command, the module code is extracted as a 
@@ -588,12 +588,10 @@
 The progress command prints a progress bar as well as the user's graduation progress in the form of a percentage. No 
 additional flags are required for this command.
 
-<<<<<<< HEAD
-[DIAGRAM]
-
-=======
 ![archi](./images/ProgressSequenceDiagram.png)
->>>>>>> 38c1dd1f
+
+<sup>***Figure 4.3.7.1** Sequence diagram of `ProgressCommand` class.*</sup>
+
 ### 4.4 Module
 
 ### 4.5 ModuleList
