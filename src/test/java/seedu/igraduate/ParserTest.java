--- conflicted
+++ resolved
@@ -165,10 +165,6 @@
         assertEquals(IncorrectParameterCountException.INCORRECT_PARAMETER_COUNT_ERROR_MESSAGE, exception.getMessage());
     }
 
-<<<<<<< HEAD
-=======
-
->>>>>>> 2bc5ce4d
     @Test
     void createDoneCommand_appropriateParameters_success() throws InvalidCommandException, InvalidModuleTypeException,
             InputNotNumberException, IncorrectParameterCountException, InvalidListTypeException {
@@ -197,10 +193,6 @@
         assertEquals(IncorrectParameterCountException.INCORRECT_PARAMETER_COUNT_ERROR_MESSAGE, exception.getMessage());
     }
 
-<<<<<<< HEAD
-=======
-
->>>>>>> 2bc5ce4d
     /* Progress Command */
     @Test
     void createProgressCommand_appropriateParameters_success()
