package seedu.igraduate;

import static org.junit.jupiter.api.Assertions.assertEquals;
import static org.junit.jupiter.api.Assertions.assertThrows;

import org.junit.jupiter.api.Test;

import seedu.igraduate.command.AddCommand;
import seedu.igraduate.exception.IncorrectParameterCountException;
import seedu.igraduate.exception.InvalidCommandException;

public class ParserTest {
    @Test
    void parseCommand_emptyCommand_exceptionThrown() {
        String line = "";
        Exception exception = assertThrows(InvalidCommandException.class, () -> Parser.parseCommand(line));
        assertEquals("The command you have entered is incorrect. \nPlease double check and try again.",
                exception.getMessage());
    }

    @Test
    void createAddCommand_tooManyParameters_exceptionThrown() {
        String line = "Add CS2113 -t core -c 4 hoi";
        String[] components = line.split(" ");
        Exception exception = assertThrows(IncorrectParameterCountException.class,
            () -> Parser.createAddCommand(components));
        assertEquals("The number of parameters"
                + " provided is incorrect. \nPlease double check and try again.", exception.getMessage());
<<<<<<< HEAD
=======
    }

    @Test
    void executeDeleteCommand_tooFewParameters_exceptionThrown() {
        String line = "Delete";
        String[] components = line.split(" ");
        Exception exception = assertThrows(IncorrectParameterCountException.class,
            () -> Parser.executeDeleteCommand(components));
        assertEquals("The number of parameters"
                + " provided is incorrect. \nPlease double check and try again.", exception.getMessage());
    }

    @Test
    void executeListCommand_invalidParameter_exceptionThrown() {
        String line = "done";
        Exception exception = assertThrows(IncorrectParameterCountException.class,
            () -> Parser.parseCommand(line));
        assertEquals("The number of parameters"
            + " provided is incorrect. \nPlease double check and try again.", exception.getMessage());

>>>>>>> c79f9956
    }
}<|MERGE_RESOLUTION|>--- conflicted
+++ resolved
@@ -26,8 +26,6 @@
             () -> Parser.createAddCommand(components));
         assertEquals("The number of parameters"
                 + " provided is incorrect. \nPlease double check and try again.", exception.getMessage());
-<<<<<<< HEAD
-=======
     }
 
     @Test
@@ -35,7 +33,7 @@
         String line = "Delete";
         String[] components = line.split(" ");
         Exception exception = assertThrows(IncorrectParameterCountException.class,
-            () -> Parser.executeDeleteCommand(components));
+            () -> Parser.createDeleteCommand(components));
         assertEquals("The number of parameters"
                 + " provided is incorrect. \nPlease double check and try again.", exception.getMessage());
     }
@@ -47,7 +45,5 @@
             () -> Parser.parseCommand(line));
         assertEquals("The number of parameters"
             + " provided is incorrect. \nPlease double check and try again.", exception.getMessage());
-
->>>>>>> c79f9956
     }
 }