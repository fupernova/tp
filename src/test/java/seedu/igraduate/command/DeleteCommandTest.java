package seedu.igraduate.command;

import static org.junit.jupiter.api.Assertions.assertEquals;
import static org.junit.jupiter.api.Assertions.assertThrows;

import org.junit.jupiter.api.Test;

import seedu.igraduate.ModuleList;
import seedu.igraduate.Parser;
import seedu.igraduate.Storage;
import seedu.igraduate.Ui;

import seedu.igraduate.exception.InvalidModuleGradeException;
import seedu.igraduate.exception.UnableToDeletePrereqModuleException;
import seedu.igraduate.exception.ModularCreditExceedsLimitException;
import seedu.igraduate.exception.PrerequisiteNotFoundException;
import seedu.igraduate.exception.ModuleNotFoundException;
import seedu.igraduate.exception.SaveModuleFailException;
import seedu.igraduate.exception.InputNotNumberException;
import seedu.igraduate.exception.ExistingModuleException;
<<<<<<< HEAD
import seedu.igraduate.exception.ModuleNotFoundException;
import seedu.igraduate.exception.PrerequisiteNotFoundException;
import seedu.igraduate.exception.ModularCreditExceedsLimitException;
import seedu.igraduate.exception.ModuleNotCompleteException;
=======
import seedu.igraduate.exception.IncorrectParameterCountException;
import seedu.igraduate.exception.InvalidCommandException;
import seedu.igraduate.exception.InvalidModuleTypeException;
>>>>>>> 819a0e16

import java.io.ByteArrayOutputStream;
import java.io.File;
import java.io.PrintStream;
import java.nio.file.Paths;
import java.util.ArrayList;

public class DeleteCommandTest {

    private static final File FILEPATH = Paths.get("./commandteststorage/deleteCommandData.json").toFile();

    private Storage storage = Storage.getStorage(FILEPATH);
    private Ui ui = new Ui();
    private ModuleList moduleList = new ModuleList();

    private final ByteArrayOutputStream outContent = new ByteArrayOutputStream();
    private final PrintStream originalOut = System.out;

    @Test
    void executeDeleteCommand_nonexistentModule_exceptionThrown()
            throws InvalidCommandException, InvalidModuleTypeException,
            InputNotNumberException, IncorrectParameterCountException {
        String line = "Delete Pigs (Three Different Ones)";
        Command deleteCommand = Parser.parseCommand(line);
        Exception exception = assertThrows(ModuleNotFoundException.class,
            () -> deleteCommand.execute(moduleList, ui, storage));
        assertEquals(ModuleNotFoundException.MODULE_NOT_FOUND_ERROR_MESSAGE, exception.getMessage());
    }

    @Test
    void executeDeleteCommand_moduleInList_success()
            throws ExistingModuleException, InvalidModuleTypeException,
            SaveModuleFailException, IncorrectParameterCountException,
            InvalidCommandException, InputNotNumberException,
            ModularCreditExceedsLimitException, ModuleNotFoundException,
<<<<<<< HEAD
            PrerequisiteNotFoundException, ModuleNotCompleteException {
=======
            PrerequisiteNotFoundException, UnableToDeletePrereqModuleException, InvalidModuleGradeException {
>>>>>>> 819a0e16
        ArrayList<String> preRequisites = new ArrayList<>();
        ArrayList<String> untakenPreRequisites = new ArrayList<>();
        AddCommand addCommand = new AddCommand("cs1010", "Programming", "core", 4.0,
                preRequisites, untakenPreRequisites);
        addCommand.execute(moduleList, ui, storage);
        String line = "Delete cs1010";
        Command deleteCommand = Parser.parseCommand(line);
        System.setOut(new PrintStream(outContent));
        deleteCommand.execute(moduleList, ui, storage);
        assertEquals(String.format(Ui.MODULE_DELETED_MESSAGE, "Core", "cs1010")
                + System.lineSeparator(), outContent.toString());
        System.setOut(originalOut);
    }
}<|MERGE_RESOLUTION|>--- conflicted
+++ resolved
@@ -18,16 +18,10 @@
 import seedu.igraduate.exception.SaveModuleFailException;
 import seedu.igraduate.exception.InputNotNumberException;
 import seedu.igraduate.exception.ExistingModuleException;
-<<<<<<< HEAD
-import seedu.igraduate.exception.ModuleNotFoundException;
-import seedu.igraduate.exception.PrerequisiteNotFoundException;
-import seedu.igraduate.exception.ModularCreditExceedsLimitException;
 import seedu.igraduate.exception.ModuleNotCompleteException;
-=======
 import seedu.igraduate.exception.IncorrectParameterCountException;
 import seedu.igraduate.exception.InvalidCommandException;
 import seedu.igraduate.exception.InvalidModuleTypeException;
->>>>>>> 819a0e16
 
 import java.io.ByteArrayOutputStream;
 import java.io.File;
@@ -63,11 +57,8 @@
             SaveModuleFailException, IncorrectParameterCountException,
             InvalidCommandException, InputNotNumberException,
             ModularCreditExceedsLimitException, ModuleNotFoundException,
-<<<<<<< HEAD
-            PrerequisiteNotFoundException, ModuleNotCompleteException {
-=======
-            PrerequisiteNotFoundException, UnableToDeletePrereqModuleException, InvalidModuleGradeException {
->>>>>>> 819a0e16
+            PrerequisiteNotFoundException, ModuleNotCompleteException, 
+            UnableToDeletePrereqModuleException, InvalidModuleGradeException {
         ArrayList<String> preRequisites = new ArrayList<>();
         ArrayList<String> untakenPreRequisites = new ArrayList<>();
         AddCommand addCommand = new AddCommand("cs1010", "Programming", "core", 4.0,
