--- conflicted
+++ resolved
@@ -40,51 +40,46 @@
 
 public class DoneCommandTest {
 
-    private static final File FILEPATH = Paths.get("./commandteststorage/doneCommandData.json").toFile();
+        private static final File FILEPATH = Paths.get("./commandteststorage/doneCommandData.json").toFile();
 
-    private static final String MODULE_MARKEDASDONE_MESSAGE = "Nice! I've marked this module as done:"
-            + System.lineSeparator() + "  %s" + System.lineSeparator();
-    private Storage storage = Storage.getStorage(FILEPATH);
-    private Ui ui = new Ui();
-    private ModuleList moduleList = new ModuleList();
+        private static final String MODULE_MARKEDASDONE_MESSAGE = "Nice! I've marked this module as done:"
+                        + System.lineSeparator() + "  %s" + System.lineSeparator();
+        private Storage storage = Storage.getStorage(FILEPATH);
+        private Ui ui = new Ui();
+        private ModuleList moduleList = new ModuleList();
 
-    private final ByteArrayOutputStream outContent = new ByteArrayOutputStream();
-    private final PrintStream originalOut = System.out;
+        private final ByteArrayOutputStream outContent = new ByteArrayOutputStream();
+        private final PrintStream originalOut = System.out;
 
-    @Test
-    void executeDoneCommand_nonexistentModule_exceptionThrown()
-            throws InvalidCommandException, InvalidModuleTypeException, InputNotNumberException,
-            IncorrectParameterCountException, InvalidListTypeException, InvalidModularCreditException {
-        String line = "Done GES1036 -g A+";
-        Command doneCommand = Parser.parseCommand(line);
-        Exception exception = assertThrows(ModuleNotFoundException.class,
-                () -> doneCommand.execute(moduleList, ui, storage));
-        assertEquals(ModuleNotFoundException.MODULE_NOT_FOUND_ERROR_MESSAGE, exception.getMessage());
-    }
+        @Test
+        void executeDoneCommand_nonexistentModule_exceptionThrown()
+                        throws InvalidCommandException, InvalidModuleTypeException, InputNotNumberException,
+                        IncorrectParameterCountException, InvalidListTypeException, InvalidModularCreditException {
+                String line = "Done GES1036 -g A+";
+                Command doneCommand = Parser.parseCommand(line);
+                Exception exception = assertThrows(ModuleNotFoundException.class,
+                                () -> doneCommand.execute(moduleList, ui, storage));
+                assertEquals(ModuleNotFoundException.MODULE_NOT_FOUND_ERROR_MESSAGE, exception.getMessage());
+        }
 
-    @Test
-    void executeDoneCommand_moduleInList_success() throws ExistingModuleException, InvalidModuleTypeException,
-            SaveModuleFailException, IncorrectParameterCountException, InvalidCommandException, InputNotNumberException,
-            InvalidModularCreditException, ModuleNotFoundException, PrerequisiteNotFoundException,
-<<<<<<< HEAD
-            ModuleNotCompleteException, UnableToDeletePrereqModuleException, InvalidModuleGradeException,
-            InvalidListTypeException, PrerequisiteNotMetException, AddSelfToPrereqException, NumberFormatException,
-            PrereqIncompleteException {
-=======
-        ModuleNotCompleteException, UnableToDeletePrereqModuleException, InvalidModuleGradeException,
-        InvalidListTypeException, PrerequisiteNotMetException, AddSelfToPrereqException, MarkCompletedModuleException {
->>>>>>> c58eda0f
-        ArrayList<String> preRequisites = new ArrayList<>();
-        ArrayList<String> untakenPreRequisites = new ArrayList<>();
-        AddCommand addCommand = new AddCommand("cs1010", "Programming", "core", 4.0, preRequisites,
-                untakenPreRequisites);
-        addCommand.execute(moduleList, ui, storage);
-        String line = "Done CS1010 -g A";
-        Command doneCommand = Parser.parseCommand(line);
-        System.setOut(new PrintStream(outContent));
-        Module module = moduleList.getByCode("cs1010");
-        doneCommand.execute(moduleList, ui, storage);
-        assertEquals(String.format(MODULE_MARKEDASDONE_MESSAGE, module), outContent.toString());
-        System.setOut(originalOut);
-    }
+        @Test
+        void executeDoneCommand_moduleInList_success() throws ExistingModuleException, InvalidModuleTypeException,
+                        SaveModuleFailException, IncorrectParameterCountException, InvalidCommandException,
+                        InputNotNumberException, InvalidModularCreditException, ModuleNotFoundException,
+                        PrerequisiteNotFoundException, ModuleNotCompleteException, UnableToDeletePrereqModuleException,
+                        InvalidModuleGradeException, InvalidListTypeException, PrerequisiteNotMetException,
+                        AddSelfToPrereqException, MarkCompletedModuleException, PrereqIncompleteException {
+                ArrayList<String> preRequisites = new ArrayList<>();
+                ArrayList<String> untakenPreRequisites = new ArrayList<>();
+                AddCommand addCommand = new AddCommand("cs1010", "Programming", "core", 4.0, preRequisites,
+                                untakenPreRequisites);
+                addCommand.execute(moduleList, ui, storage);
+                String line = "Done CS1010 -g A";
+                Command doneCommand = Parser.parseCommand(line);
+                System.setOut(new PrintStream(outContent));
+                Module module = moduleList.getByCode("cs1010");
+                doneCommand.execute(moduleList, ui, storage);
+                assertEquals(String.format(MODULE_MARKEDASDONE_MESSAGE, module), outContent.toString());
+                System.setOut(originalOut);
+        }
 }