package seedu.igraduate.logic.command;

import static org.junit.jupiter.api.Assertions.assertEquals;
import static org.junit.jupiter.api.Assertions.assertThrows;

import org.junit.jupiter.api.Test;

import seedu.igraduate.model.list.ModuleList;
import seedu.igraduate.logic.Parser;
import seedu.igraduate.storage.Storage;
import seedu.igraduate.ui.Ui;

import seedu.igraduate.exception.InvalidModuleGradeException;
import seedu.igraduate.exception.UnableToDeletePrereqModuleException;
import seedu.igraduate.exception.ModularCreditExceedsLimitException;
import seedu.igraduate.exception.PrerequisiteNotFoundException;
import seedu.igraduate.exception.ModuleNotFoundException;
import seedu.igraduate.exception.SaveModuleFailException;
import seedu.igraduate.exception.InputNotNumberException;
import seedu.igraduate.exception.ExistingModuleException;
import seedu.igraduate.exception.ModuleNotCompleteException;
import seedu.igraduate.exception.IncorrectParameterCountException;
import seedu.igraduate.exception.InvalidCommandException;
import seedu.igraduate.exception.InvalidModuleTypeException;
import seedu.igraduate.exception.InvalidListTypeException;
import seedu.igraduate.exception.PrerequisiteNotMetException;
import seedu.igraduate.exception.AddSelfToPrereqException;
import seedu.igraduate.exception.InvalidModularCreditException;

import seedu.igraduate.model.module.Module;

import java.io.ByteArrayOutputStream;
import java.io.File;
import java.io.PrintStream;
import java.nio.file.Paths;
import java.util.ArrayList;

public class AddCommandTest {

    private static final File FILEPATH = Paths.get("./commandteststorage/deleteCommandData.json").toFile();

    private Storage storage = Storage.getStorage(FILEPATH);
    private Ui ui = new Ui();
    private ModuleList moduleList = new ModuleList();

    private final ByteArrayOutputStream outContent = new ByteArrayOutputStream();
    private final PrintStream originalOut = System.out;

    @Test
    void executeAddCommand_ExistingModule_exceptionThrown()
        throws InvalidModuleTypeException, SaveModuleFailException, ExistingModuleException,
        ModuleNotFoundException, PrerequisiteNotFoundException, InvalidModularCreditException {
        ArrayList<String> preRequisites = new ArrayList<>();
        ArrayList<String> untakenPreRequisites = new ArrayList<>();
        AddCommand addCommand = new AddCommand("cs1010", "Programming", "core", 4.0,
                preRequisites, untakenPreRequisites);
        addCommand.execute(moduleList, ui, storage);
        AddCommand duplicateAddCommand = new AddCommand("cs1010", "Programming", "core", 4.0,
                preRequisites, untakenPreRequisites);
        Exception exception = assertThrows(ExistingModuleException.class,
            () -> duplicateAddCommand.execute(moduleList, ui, storage));
        assertEquals(ExistingModuleException.EXISTING_MODULE_ERROR_MESSAGE, exception.getMessage());
    }

    @Test
    void executeAddCommand_validParameters_success()
        throws  InvalidModuleTypeException, ModuleNotFoundException, SaveModuleFailException,
        ExistingModuleException, PrerequisiteNotFoundException, InvalidModularCreditException {

        ArrayList<String> cs1010PreRequisites = new ArrayList<>();
        ArrayList<String> cs1010UntakenPreRequisites = new ArrayList<>();
        AddCommand cs1010AddCommand = new AddCommand("cs1010", "Programming", "core", 4.0,
                cs1010PreRequisites, cs1010UntakenPreRequisites);
        cs1010AddCommand.execute(moduleList, ui, storage);

        ArrayList<String> preRequisites = new ArrayList<>();
        ArrayList<String> untakenPreRequisites = new ArrayList<>();
        preRequisites.add("CS1010");
        untakenPreRequisites.add("CS1010");
        AddCommand addCommand = new AddCommand("cs2100", "Computer Org", "core", 4.0,
                preRequisites, untakenPreRequisites);
        addCommand.execute(moduleList, ui, storage);
    }

    /*------------- Integration test with Ui and Parser -----------------*/
    @Test
    void executeAddCommand_validParametersWithUi_success()
            throws InvalidCommandException, InvalidModuleTypeException,
            InputNotNumberException, IncorrectParameterCountException, ModuleNotFoundException,
            SaveModuleFailException, ExistingModuleException, PrerequisiteNotFoundException,
            ModuleNotCompleteException, ModularCreditExceedsLimitException, UnableToDeletePrereqModuleException,
            InvalidModuleGradeException, InvalidListTypeException, PrerequisiteNotMetException,
<<<<<<< HEAD
            AddSelfToPrereqException {
        String line = "add Computer Org -c cs2100 -mc 4 -t core";
=======
            AddSelfToPrereqException, InvalidModularCreditException {
        String line = "add Computer Org -mc 4 -t core -c cs2100";
>>>>>>> 49e0633a
        Command addCommand = Parser.parseCommand(line);
        System.setOut(new PrintStream(outContent));
        addCommand.execute(moduleList, ui, storage);
        Module module = moduleList.getByCode("cs2100");
        assertEquals(String.format(Ui.MODULE_ADDED_MESSAGE, "CS2100", "Computer Org", "4.0")
                + System.lineSeparator()
                + module + System.lineSeparator(), outContent.toString());
        System.setOut(originalOut);
    }
}<|MERGE_RESOLUTION|>--- conflicted
+++ resolved
@@ -85,18 +85,13 @@
     /*------------- Integration test with Ui and Parser -----------------*/
     @Test
     void executeAddCommand_validParametersWithUi_success()
-            throws InvalidCommandException, InvalidModuleTypeException,
-            InputNotNumberException, IncorrectParameterCountException, ModuleNotFoundException,
-            SaveModuleFailException, ExistingModuleException, PrerequisiteNotFoundException,
-            ModuleNotCompleteException, ModularCreditExceedsLimitException, UnableToDeletePrereqModuleException,
+            throws InvalidCommandException, InvalidModuleTypeException, InputNotNumberException,
+            IncorrectParameterCountException, ModuleNotFoundException, SaveModuleFailException,
+            ExistingModuleException, PrerequisiteNotFoundException, ModuleNotCompleteException,
+            ModularCreditExceedsLimitException, UnableToDeletePrereqModuleException,
             InvalidModuleGradeException, InvalidListTypeException, PrerequisiteNotMetException,
-<<<<<<< HEAD
-            AddSelfToPrereqException {
+            AddSelfToPrereqException, InvalidModularCreditException {
         String line = "add Computer Org -c cs2100 -mc 4 -t core";
-=======
-            AddSelfToPrereqException, InvalidModularCreditException {
-        String line = "add Computer Org -mc 4 -t core -c cs2100";
->>>>>>> 49e0633a
         Command addCommand = Parser.parseCommand(line);
         System.setOut(new PrintStream(outContent));
         addCommand.execute(moduleList, ui, storage);
