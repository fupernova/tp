--- conflicted
+++ resolved
@@ -38,97 +38,76 @@
 
 public class ProgressCommandTest {
 
-    private static final File FILEPATH = Paths.get("./commandteststorage/progressCommandData.json").toFile();
+        private static final File FILEPATH = Paths.get("./commandteststorage/progressCommandData.json").toFile();
 
-    private Storage storage = Storage.getStorage(FILEPATH);
-    private Ui ui = new Ui();
-    private ModuleList moduleList = new ModuleList();
+        private Storage storage = Storage.getStorage(FILEPATH);
+        private Ui ui = new Ui();
+        private ModuleList moduleList = new ModuleList();
 
-    private final ByteArrayOutputStream outContent = new ByteArrayOutputStream();
-    private final PrintStream originalOut = System.out;
+        private final ByteArrayOutputStream outContent = new ByteArrayOutputStream();
+        private final PrintStream originalOut = System.out;
 
-    @BeforeEach
-    void populateList() throws InvalidCommandException, InvalidModuleTypeException, InputNotNumberException,
-            IncorrectParameterCountException, ExistingModuleException, InvalidModularCreditException,
-            ModuleNotCompleteException, SaveModuleFailException, InvalidModuleGradeException,
-<<<<<<< HEAD
-            UnableToDeletePrereqModuleException, PrerequisiteNotFoundException, ModuleNotFoundException,
-            InvalidListTypeException, PrerequisiteNotMetException, AddSelfToPrereqException, NumberFormatException,
-            PrereqIncompleteException {
-=======
-            UnableToDeletePrereqModuleException, PrerequisiteNotFoundException,
-            ModuleNotFoundException, InvalidListTypeException, PrerequisiteNotMetException,
-            AddSelfToPrereqException, MarkCompletedModuleException {
->>>>>>> c58eda0f
-        String firstModule = "add Programming Methodology -mc 4 -t core -c cs1010";
-        String secondModule = "add Algo and Strutures -mc 4 -t core -c cs2040c";
-        String thirdModule = "add Discrete Structures -mc 4 -t core -c cs1231s";
-        Command addFirst = Parser.parseCommand(firstModule);
-        addFirst.execute(moduleList, ui, storage);
-        Command addSecond = Parser.parseCommand(secondModule);
-        addSecond.execute(moduleList, ui, storage);
-        Command addThird = Parser.parseCommand(thirdModule);
-        addThird.execute(moduleList, ui, storage);
-        String setFirstToDone = "done cs1010 -g A+";
-        String setSecondToDone = "done cs2040c -g A-";
-        String setThirdToDone = "done cs1231s -g A";
-        Command doneFirst = Parser.parseCommand(setFirstToDone);
-        Command doneSecond = Parser.parseCommand(setSecondToDone);
-        Command doneThird = Parser.parseCommand(setThirdToDone);
-        doneFirst.execute(moduleList, ui, storage);
-        doneSecond.execute(moduleList, ui, storage);
-        doneThird.execute(moduleList, ui, storage);
-    }
+        @BeforeEach
+        void populateList() throws InvalidCommandException, InvalidModuleTypeException, InputNotNumberException,
+                        IncorrectParameterCountException, ExistingModuleException, InvalidModularCreditException,
+                        ModuleNotCompleteException, SaveModuleFailException, InvalidModuleGradeException,
+                        UnableToDeletePrereqModuleException, PrerequisiteNotFoundException, ModuleNotFoundException,
+                        InvalidListTypeException, PrerequisiteNotMetException, AddSelfToPrereqException,
+                        MarkCompletedModuleException, PrereqIncompleteException {
+                String firstModule = "add Programming Methodology -mc 4 -t core -c cs1010";
+                String secondModule = "add Algo and Strutures -mc 4 -t core -c cs2040c";
+                String thirdModule = "add Discrete Structures -mc 4 -t core -c cs1231s";
+                Command addFirst = Parser.parseCommand(firstModule);
+                addFirst.execute(moduleList, ui, storage);
+                Command addSecond = Parser.parseCommand(secondModule);
+                addSecond.execute(moduleList, ui, storage);
+                Command addThird = Parser.parseCommand(thirdModule);
+                addThird.execute(moduleList, ui, storage);
+                String setFirstToDone = "done cs1010 -g A+";
+                String setSecondToDone = "done cs2040c -g A-";
+                String setThirdToDone = "done cs1231s -g A";
+                Command doneFirst = Parser.parseCommand(setFirstToDone);
+                Command doneSecond = Parser.parseCommand(setSecondToDone);
+                Command doneThird = Parser.parseCommand(setThirdToDone);
+                doneFirst.execute(moduleList, ui, storage);
+                doneSecond.execute(moduleList, ui, storage);
+                doneThird.execute(moduleList, ui, storage);
+        }
 
-    /*----------------- Unit test -----------------------*/
-    @Test
-<<<<<<< HEAD
-    void executeProgressCommand_validParameters_success() throws InvalidModuleTypeException, InputNotNumberException,
-            ExistingModuleException, InvalidModularCreditException, ModuleNotCompleteException, SaveModuleFailException,
-            InvalidModuleGradeException, UnableToDeletePrereqModuleException, PrerequisiteNotFoundException,
-            ModuleNotFoundException, InvalidListTypeException, PrerequisiteNotMetException, AddSelfToPrereqException,
-            NumberFormatException, PrereqIncompleteException {
-=======
-    void executeProgressCommand_validParameters_success()
-            throws InvalidModuleTypeException, InputNotNumberException,
-            ExistingModuleException, InvalidModularCreditException,
-            ModuleNotCompleteException, SaveModuleFailException, InvalidModuleGradeException,
-            UnableToDeletePrereqModuleException, PrerequisiteNotFoundException,
-            ModuleNotFoundException, InvalidListTypeException, PrerequisiteNotMetException,
-            AddSelfToPrereqException, MarkCompletedModuleException {
->>>>>>> c58eda0f
+        /*----------------- Unit test -----------------------*/
+        @Test
+        void executeProgressCommand_validParameters_success()
+                        throws InvalidModuleTypeException, InputNotNumberException, ExistingModuleException,
+                        InvalidModularCreditException, ModuleNotCompleteException, SaveModuleFailException,
+                        InvalidModuleGradeException, UnableToDeletePrereqModuleException, PrerequisiteNotFoundException,
+                        ModuleNotFoundException, InvalidListTypeException, PrerequisiteNotMetException,
+                        AddSelfToPrereqException, MarkCompletedModuleException, PrereqIncompleteException {
 
-        Command progressCommand = new ProgressCommand();
-        System.setOut(new PrintStream(outContent));
-        progressCommand.execute(moduleList, ui, storage);
-        assertEquals("Progress:" + System.lineSeparator() + "█░░░░░░░░░░ 7.50%" + System.lineSeparator()
-                + "12MCs/160MCs Completed" + System.lineSeparator(), outContent.toString());
-        System.out.println();
-        System.setOut(originalOut);
-    }
+                Command progressCommand = new ProgressCommand();
+                System.setOut(new PrintStream(outContent));
+                progressCommand.execute(moduleList, ui, storage);
+                assertEquals("Progress:" + System.lineSeparator() + "█░░░░░░░░░░ 7.50%" + System.lineSeparator()
+                                + "12MCs/160MCs Completed" + System.lineSeparator(), outContent.toString());
+                System.out.println();
+                System.setOut(originalOut);
+        }
 
-    @AfterEach
-    void tearDownList() throws InvalidCommandException, InvalidModuleTypeException, InputNotNumberException,
-            IncorrectParameterCountException, ExistingModuleException, InvalidModularCreditException,
-            ModuleNotCompleteException, SaveModuleFailException, InvalidModuleGradeException,
-<<<<<<< HEAD
-            UnableToDeletePrereqModuleException, PrerequisiteNotFoundException, ModuleNotFoundException,
-            InvalidListTypeException, PrerequisiteNotMetException, AddSelfToPrereqException, NumberFormatException,
-            PrereqIncompleteException {
-=======
-            UnableToDeletePrereqModuleException, PrerequisiteNotFoundException,
-            ModuleNotFoundException, InvalidListTypeException, PrerequisiteNotMetException,
-            AddSelfToPrereqException, MarkCompletedModuleException {
->>>>>>> c58eda0f
-        String firstModule = "Delete cs1010";
-        String secondModule = "Delete cs2040c";
-        String thirdModule = "Delete cs1231s";
-        Command deleteFirst = Parser.parseCommand(firstModule);
-        Command deleteSecond = Parser.parseCommand(secondModule);
-        Command deleteThird = Parser.parseCommand(thirdModule);
-        deleteFirst.execute(moduleList, ui, storage);
-        deleteSecond.execute(moduleList, ui, storage);
-        deleteThird.execute(moduleList, ui, storage);
-    }
+        @AfterEach
+        void tearDownList() throws InvalidCommandException, InvalidModuleTypeException, InputNotNumberException,
+                        IncorrectParameterCountException, ExistingModuleException, InvalidModularCreditException,
+                        ModuleNotCompleteException, SaveModuleFailException, InvalidModuleGradeException,
+                        UnableToDeletePrereqModuleException, PrerequisiteNotFoundException, ModuleNotFoundException,
+                        InvalidListTypeException, PrerequisiteNotMetException, AddSelfToPrereqException,
+                        MarkCompletedModuleException, PrereqIncompleteException {
+                String firstModule = "Delete cs1010";
+                String secondModule = "Delete cs2040c";
+                String thirdModule = "Delete cs1231s";
+                Command deleteFirst = Parser.parseCommand(firstModule);
+                Command deleteSecond = Parser.parseCommand(secondModule);
+                Command deleteThird = Parser.parseCommand(thirdModule);
+                deleteFirst.execute(moduleList, ui, storage);
+                deleteSecond.execute(moduleList, ui, storage);
+                deleteThird.execute(moduleList, ui, storage);
+        }
 
 }