--- conflicted
+++ resolved
@@ -76,25 +76,20 @@
         return gson.fromJson(fileReader, type);
     }
 
-<<<<<<< HEAD
     /**
      * Prepares to save the array list into a json format. 
      * 
      * @param modules array list of all modules. 
-     * @throws JsonIOException if the is an error converting the array list to json format. 
-     * @throws IOException if the file failed to be written. 
+     * @throws SaveModuleFailException if the module fails to save to file. 
      */
-    public void saveModulesToFile(ModuleList modules) throws JsonIOException, IOException {
-=======
     public void saveModulesToFile(ModuleList modules) throws SaveModuleFailException {
->>>>>>> 6a040deb
         // Creates parent directories if file does not exist
         if (!filePath.exists()) {
             filePath.getParentFile().mkdirs();
         }
         try {
             saveToJson(filePath, modules.getModules());
-        } catch (Exception e) {
+        } catch (Exception exception) {
             throw new SaveModuleFailException();
         }
     }
