package seedu.igraduate;

import java.io.File;
import java.io.InputStream;
import java.nio.file.Paths;

import java.util.logging.Logger;

import seedu.igraduate.command.Command;
import seedu.igraduate.exception.LoadModuleFailException;

import java.util.logging.Logger;
import java.util.logging.LogManager;
import java.util.logging.Level;

/**
 * IGraduate program.
 */
public class IGraduate {
    private Storage storage;
    private ModuleList modules;
    private Ui ui;
    private static final Logger LOGGER = Logger.getLogger(IGraduate.class.getName());

    private static final Logger logger = Logger.getLogger(IGraduate.class.getName());

    static {
        // Initialize logger configurations at the moment the program is run
        try {
            InputStream inputStream = IGraduate.class.getClassLoader().getResourceAsStream("logger.properties");
            LogManager.getLogManager().readConfiguration(inputStream);
        } catch (Exception e) {
            logger.log(Level.WARNING, "An error occur when trying to read logger configuration file.", e);
        }
    }

    /**
     * Instantiates Storage, ModuleList and Ui components of the program.
     *
     * @param filePath The file path at which module data file is located, if exists.
     */
    public IGraduate(File filePath) {
        logger.info("Initializing iGraduate components...");
        ui = new Ui();
        storage = new Storage(filePath);
        try {
            modules = new ModuleList(storage.loadModulesFromFile());
<<<<<<< HEAD
            logger.info("All components loaded successfully.");
        } catch (Exception e) {
            ui.printErrorMessage(e);
=======
            LOGGER.info("File loaded successfullly. ");
        } catch (LoadModuleFailException exception) {
            ui.printErrorMessage(exception);
>>>>>>> 93e0da9d
            modules = new ModuleList();
            logger.log(Level.WARNING, "Failed to load modules from file.", e);
            logger.info("A new module list is created.");
        }
    }

    /**
     * Runs IGraduate program.
     */
    public void run() {
        ui.printWelcomeMessage();
        boolean isExit = false;
        while (!isExit) {
            try {
                String fullCommand = ui.getCommand();
                ui.printBorderLine();
                Command c = Parser.parseCommand(fullCommand);
                c.execute(modules, ui, storage);
                isExit = c.isExit();
            } catch (Exception e) {
                ui.printErrorMessage(e);
                logger.log(Level.WARNING, "An exception occur when handling user command", e);
            } finally {
                ui.printBorderLine();
            }
        }
    }

    public static void main(String[] args) {
        logger.info("iGraduate starts.");
        File filePath = Paths.get("data/modules.json").toFile();
        new IGraduate(filePath).run();
        logger.info("iGraduate exits.");
    }
}<|MERGE_RESOLUTION|>--- conflicted
+++ resolved
@@ -7,9 +7,7 @@
 import java.util.logging.Logger;
 
 import seedu.igraduate.command.Command;
-import seedu.igraduate.exception.LoadModuleFailException;
 
-import java.util.logging.Logger;
 import java.util.logging.LogManager;
 import java.util.logging.Level;
 
@@ -20,17 +18,18 @@
     private Storage storage;
     private ModuleList modules;
     private Ui ui;
+
     private static final Logger LOGGER = Logger.getLogger(IGraduate.class.getName());
 
-    private static final Logger logger = Logger.getLogger(IGraduate.class.getName());
-
+    /**
+     * Initialise logger configurations at the moment the program is run.
+     */
     static {
-        // Initialize logger configurations at the moment the program is run
         try {
             InputStream inputStream = IGraduate.class.getClassLoader().getResourceAsStream("logger.properties");
             LogManager.getLogManager().readConfiguration(inputStream);
         } catch (Exception e) {
-            logger.log(Level.WARNING, "An error occur when trying to read logger configuration file.", e);
+            LOGGER.log(Level.WARNING, "An error occur when trying to read logger configuration file.", e);
         }
     }
 
@@ -40,23 +39,17 @@
      * @param filePath The file path at which module data file is located, if exists.
      */
     public IGraduate(File filePath) {
-        logger.info("Initializing iGraduate components...");
+        LOGGER.info("Initialising iGraduate Ui, Storage and ModuleList components...");
         ui = new Ui();
         storage = new Storage(filePath);
         try {
             modules = new ModuleList(storage.loadModulesFromFile());
-<<<<<<< HEAD
-            logger.info("All components loaded successfully.");
         } catch (Exception e) {
             ui.printErrorMessage(e);
-=======
-            LOGGER.info("File loaded successfullly. ");
-        } catch (LoadModuleFailException exception) {
-            ui.printErrorMessage(exception);
->>>>>>> 93e0da9d
             modules = new ModuleList();
-            logger.log(Level.WARNING, "Failed to load modules from file.", e);
-            logger.info("A new module list is created.");
+            LOGGER.info("A new module list is created.");
+        } finally {
+            LOGGER.info("All components initialised successfully.");
         }
     }
 
@@ -75,7 +68,6 @@
                 isExit = c.isExit();
             } catch (Exception e) {
                 ui.printErrorMessage(e);
-                logger.log(Level.WARNING, "An exception occur when handling user command", e);
             } finally {
                 ui.printBorderLine();
             }
@@ -83,9 +75,12 @@
     }
 
     public static void main(String[] args) {
-        logger.info("iGraduate starts.");
+        LOGGER.info("iGraduate starts.");
         File filePath = Paths.get("data/modules.json").toFile();
-        new IGraduate(filePath).run();
-        logger.info("iGraduate exits.");
+        try {
+            new IGraduate(filePath).run();
+        } finally {
+            LOGGER.info("iGraduate exits.");
+        }
     }
 }