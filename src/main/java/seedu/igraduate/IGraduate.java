--- conflicted
+++ resolved
@@ -58,13 +58,9 @@
             } catch (InvalidCommandException exception) {
                 ui.printErrorMessage(ERR_INVALID_INPUT);
             } catch (NumberFormatException exception) {
-<<<<<<< HEAD
-                System.out.println("Invalid number!");
+                ui.printErrorMessage(ERR_INVALID_INPUT);
             } catch (IncorrectParameterCountException exception) {
                 System.out.println(exception.getMessage());
-=======
-                ui.printErrorMessage(ERR_INVALID_INPUT);
->>>>>>> 083bbb4c
             } finally {
                 ui.printBorderLine();
             }
