--- conflicted
+++ resolved
@@ -1,20 +1,10 @@
 package seedu.igraduate;
-
-<<<<<<< HEAD
-import java.io.FileNotFoundException;
-import java.io.IOException;
-import java.util.Scanner;
-
-import seedu.igraduate.exception.InvalidCommandException;
-
-public class IGraduate {
-    private Storage storage;
-    private ModuleList modules;
-=======
-import seedu.igraduate.command.Command;
 
 import java.io.File;
 import java.nio.file.Paths;
+import seedu.igraduate.command.Command;
+
+import seedu.igraduate.exception.InvalidCommandException;
 
 /**
  * IGraduate program.
@@ -23,26 +13,13 @@
     private Storage storage;
     private ModuleList modules;
     private Ui ui;
->>>>>>> 84e7b979
 
     /**
      * Instantiates Storage, ModuleList and Ui components of the program.
      *
      * @param filePath The file path at which module data file is located, if exists.
      */
-<<<<<<< HEAD
-    public static void main(String[] args) {
-        while(true) {
-            String commandString = Parser.getCommand();
-            try {
-                Parser.parseCommand(commandString);
-            } catch (InvalidCommandException exception) {
-                System.out.println("Invalid input!");
-            } catch (NumberFormatException exception) {
-                System.out.println("Invalid number!");
-            }
-        }
-=======
+
     public IGraduate(File filePath) {
         ui = new Ui();
         storage = new Storage(filePath);
@@ -66,12 +43,12 @@
                 ui.printBorderLine();
                 Command c = Parser.parseCommand(fullCommand);
                 c.execute(modules, ui, storage);
+                ui.printBorderLine();
                 isExit = c.isExit();
-            } catch (Exception e) {
-                ui.printErrorMessage(1); // Todo: Change to exception
-            } finally {
-                ui.printBorderLine();
-                break; // acts as safe point for test script to exit
+            } catch (InvalidCommandException exception) {
+                System.out.println("Invalid input!");
+            } catch (NumberFormatException exception) {
+                System.out.println("Invalid number!");
             }
         }
     }
@@ -79,6 +56,5 @@
     public static void main(String[] args) {
         File filePath = Paths.get("data/modules.json").toFile();
         new IGraduate(filePath).run();
->>>>>>> 84e7b979
     }
 }