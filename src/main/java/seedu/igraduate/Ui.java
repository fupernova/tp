package seedu.igraduate;

import seedu.igraduate.exception.InvalidCommandException;
import seedu.igraduate.module.Module;

import java.util.ArrayList;
import java.util.Scanner;

public class Ui {
    // Welcome message
    private static final String LOGO = " _  ____               _             _\n"
            + "(_)/ ___|_ __ __ _  __| |_   _  __ _| |_ ___ \n"
            + "| | |  _| '__/ _` |/ _` | | | |/ _` | __/ _ \\\n"
            + "| | |_| | | | (_| | (_| | |_| | (_| | ||  __/\n"
            + "|_|\\____|_|  \\__,_|\\__,_|\\__,_|\\__,_|\\__\\___|";
    private static final String GREETING_MESSAGE = "iGraduate starting up...\nWelcome to iGraduate, "
            + "your one stop study planning service!\nWhat would you like to do today?";
    private static final String GOODBYE_MESSAGE = "See you soon! Happy studying!";
    private static final String BORDER_LINE = "------------------------------------------------------------"
            + "------------------";

<<<<<<< HEAD
    // Meesages for successful execution
    private static final String MODULE_ADDED_MESSAGE = "Added %s as a %s module. (%dMCs)";
=======
    private static final String MODULE_ADDED_MESSAGE = "Added %s module. (%sMCs)";
>>>>>>> 6a040deb
    private static final String MODULE_DELETED_MESSAGE = "\"%s\" module %s has been deleted.";
    private static final String MODULES_TAKEN_MESSAGE = "Modules you have taken:\n";
    private static final String MODULES_LEFT_MESSAGE = "Modules you can take:\n";
    private static final String EMPTY_LIST_MESSAGE = "List is empty. Add a module.";
    private static final String PROGRESS_MESSAGE = "%dMCs/160MCs Completed";

    private static final Scanner SCANNER = new Scanner(System.in);

<<<<<<< HEAD
    /**
     * Gets command from user input. 
     * 
     * @return user input. 
     */
=======
>>>>>>> 6a040deb
    public String getCommand() {
        return SCANNER.nextLine();
    }

    /**
     * Prints the welcome message. 
     */
    public void printWelcomeMessage() {
        System.out.println(LOGO);
        System.out.println(GREETING_MESSAGE);
        printBorderLine();
    }

    /**
     * Prints the exit message. 
     */
    public void printExitMessage() {
        System.out.println(GOODBYE_MESSAGE);
    }

    /**
     * Prints the message border. 
     */
    public void printBorderLine() {
        System.out.println(BORDER_LINE);
    }

    /**
     * Prints all the modules in array list. 
     * 
     * @param modules array list containing the modules. 
     */
    public void printEntireList(ArrayList<Module> modules) {
        System.out.println("Module List: ");
        for (int i = 0; i < modules.size(); i++) {
            System.out.print(i + 1 + ": ");
            printModuleDetails(modules.get(i));
        }
    }

    /**
     * Prints the module information. 
     * 
     * @param module array list containing the modules. 
     */
    public void printModuleDetails(Module module) {
        String moduleDetails = module.toString();
        System.out.println(moduleDetails);
    }

    /**
     * Displays success message after adding new module. 
     * 
     * @param module array list containing the modules. 
     */
    public void printAddedModuleSuccess(Module module) {
        System.out.println(String.format(MODULE_ADDED_MESSAGE, module.getName(), module.getCredit()));
        System.out.println(module);
    }

    /**
     * Displays success message after deleting the module. 
     * 
     * @param name module name. 
     * @param type module type.
     */
    public void printDeletedModuleSuccess(String name, String type) {
        System.out.println(String.format(MODULE_DELETED_MESSAGE, type, name));
    }

    /**
     * Lists all modules (both taken and not taken). 
     */
    public void printAllModules() {
        printModulesTakenMessage();
        printModulesRemainingMessage();
    }

    /**
     * Displays success message after marking a module as completed. 
     * 
     * @param module module marked as completed. 
     */
    public void printMarkAsTakenMessage(Module module) {
        System.out.println("Nice! I've marked this module as done:");
        System.out.println("  " + module);
    }

    /**
     * Lists all modules that have been taken. 
     */
    public void printModulesTakenMessage() {
        System.out.println(MODULES_TAKEN_MESSAGE);
        System.out.println(); // Print module names
    }

    /**
     * Lists all modules that have not been taken. 
     */
    public void printModulesRemainingMessage() {
        System.out.println(MODULES_LEFT_MESSAGE);
        System.out.println(); // Print module names
    }

    /**
     * Displays message if module list is empty. 
     */
    public void printListEmptyMessage() {
        System.out.println(EMPTY_LIST_MESSAGE);
    }

<<<<<<< HEAD
    /**
     * Displays the progress bar for university graduation completion. 
     * 
     * @param completedMCs total number of credits completed. 
     * @param percentageDone percentage of academic career completed. 
     * @param percentage percentage of academic career completed in string. 
     */
    public void printProgressBar(float completedMCs, float percentageDone, String percentage) {
=======
    public void printProgressBar(double completedMCs, String percentage) {
>>>>>>> 6a040deb
        System.out.println("Progress:");
        int completedMCsRatio = (int)completedMCs / 10;

        for (int i = 0; i < 11; i++) {
            if (i < completedMCsRatio) {
                System.out.print("█");
            } else if (i >= completedMCsRatio) {
                System.out.print("░");
            }
        }

        System.out.println(" " + percentage + "%");
        System.out.println(String.format(PROGRESS_MESSAGE, Math.round(completedMCs)));
    }

    /**
     * Prints out underlying error message for exception.
     *
     * @param exception Exception object caught.
     */
    public void printErrorMessage(Exception exception) {
        System.out.println(exception.getMessage());
    }
}<|MERGE_RESOLUTION|>--- conflicted
+++ resolved
@@ -1,6 +1,5 @@
 package seedu.igraduate;
 
-import seedu.igraduate.exception.InvalidCommandException;
 import seedu.igraduate.module.Module;
 
 import java.util.ArrayList;
@@ -19,12 +18,8 @@
     private static final String BORDER_LINE = "------------------------------------------------------------"
             + "------------------";
 
-<<<<<<< HEAD
     // Meesages for successful execution
-    private static final String MODULE_ADDED_MESSAGE = "Added %s as a %s module. (%dMCs)";
-=======
     private static final String MODULE_ADDED_MESSAGE = "Added %s module. (%sMCs)";
->>>>>>> 6a040deb
     private static final String MODULE_DELETED_MESSAGE = "\"%s\" module %s has been deleted.";
     private static final String MODULES_TAKEN_MESSAGE = "Modules you have taken:\n";
     private static final String MODULES_LEFT_MESSAGE = "Modules you can take:\n";
@@ -33,14 +28,11 @@
 
     private static final Scanner SCANNER = new Scanner(System.in);
 
-<<<<<<< HEAD
     /**
      * Gets command from user input. 
      * 
      * @return user input. 
      */
-=======
->>>>>>> 6a040deb
     public String getCommand() {
         return SCANNER.nextLine();
     }
@@ -152,18 +144,13 @@
         System.out.println(EMPTY_LIST_MESSAGE);
     }
 
-<<<<<<< HEAD
     /**
      * Displays the progress bar for university graduation completion. 
      * 
      * @param completedMCs total number of credits completed. 
-     * @param percentageDone percentage of academic career completed. 
      * @param percentage percentage of academic career completed in string. 
      */
-    public void printProgressBar(float completedMCs, float percentageDone, String percentage) {
-=======
     public void printProgressBar(double completedMCs, String percentage) {
->>>>>>> 6a040deb
         System.out.println("Progress:");
         int completedMCsRatio = (int)completedMCs / 10;
 
