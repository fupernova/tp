package seedu.igraduate;

import seedu.igraduate.module.Module;

import java.util.ArrayList;
import java.util.Scanner;

public class Ui {
    // Welcome message
    private static final String LOGO = " _  ____               _             _\n"
            + "(_)/ ___|_ __ __ _  __| |_   _  __ _| |_ ___ \n"
            + "| | |  _| '__/ _` |/ _` | | | |/ _` | __/ _ \\\n"
            + "| | |_| | | | (_| | (_| | |_| | (_| | ||  __/\n"
            + "|_|\\____|_|  \\__,_|\\__,_|\\__,_|\\__,_|\\__\\___|";
    private static final String GREETING_MESSAGE = "iGraduate starting up...\nWelcome to iGraduate, "
            + "your one stop study planning service!\nWhat would you like to do today?";
    private static final String GOODBYE_MESSAGE = "See you soon! Happy studying!";
    private static final String BORDER_LINE = "------------------------------------------------------------"
            + "------------------";

<<<<<<< HEAD
=======
    // Meesages for successful execution
    private static final String MODULE_ADDED_MESSAGE = "Added %s module. (%sMCs)";
>>>>>>> 526cb563
    private static final String MODULE_DELETED_MESSAGE = "\"%s\" module %s has been deleted.";
    private static final String MODULES_TAKEN_MESSAGE = "Modules you have taken:\n";
    private static final String MODULES_LEFT_MESSAGE = "Modules you can take:\n";
    private static final String EMPTY_LIST_MESSAGE = "List is empty. Add a module.";
    private static final String PROGRESS_MESSAGE = "%dMCs/160MCs Completed";

    private static final Scanner SCANNER = new Scanner(System.in);

<<<<<<< HEAD
=======
    /**
     * Gets command from user input. 
     * 
     * @return user input. 
     */
>>>>>>> 526cb563
    public String getCommand() {
        return SCANNER.nextLine();
    }

    /**
     * Prints the welcome message. 
     */
    public void printWelcomeMessage() {
        System.out.println(LOGO);
        System.out.println(GREETING_MESSAGE);
        printBorderLine();
    }

    /**
     * Prints the exit message. 
     */
    public void printExitMessage() {
        System.out.println(GOODBYE_MESSAGE);
    }

    /**
     * Prints the message border. 
     */
    public void printBorderLine() {
        System.out.println(BORDER_LINE);
    }

    /**
     * Prints all the modules in array list. 
     * 
     * @param modules array list containing the modules. 
     */
    public void printEntireList(ArrayList<Module> modules) {
        System.out.println("Module List: ");
        for (int i = 0; i < modules.size(); i++) {
            System.out.print(i + 1 + ": ");
            printModuleDetails(modules.get(i));
        }
    }

    /**
     * Prints the module information. 
     * 
     * @param module array list containing the modules. 
     */
    public void printModuleDetails(Module module) {
        String moduleDetails = module.toString();
        System.out.println(moduleDetails);
    }

    /**
     * Displays success message after adding new module. 
     * 
     * @param module array list containing the modules. 
     */
    public void printAddedModuleSuccess(Module module) {
        System.out.println(String.format(MODULE_ADDED_MESSAGE, module.getName(), module.getCredit()));
        System.out.println(module);
    }

    /**
     * Displays success message after deleting the module. 
     * 
     * @param name module name. 
     * @param type module type.
     */
    public void printDeletedModuleSuccess(String name, String type) {
        System.out.println(String.format(MODULE_DELETED_MESSAGE, type, name));
    }

    /**
     * Lists all modules (both taken and not taken). 
     */
    public void printAllModules() {
        printModulesTakenMessage();
        printModulesRemainingMessage();
    }

    /**
     * Displays success message after marking a module as completed. 
     * 
     * @param module module marked as completed. 
     */
    public void printMarkAsTakenMessage(Module module) {
        System.out.println("Nice! I've marked this module as done:");
        System.out.println("  " + module);
    }

    /**
     * Lists all modules that have been taken. 
     */
    public void printModulesTakenMessage() {
        System.out.println(MODULES_TAKEN_MESSAGE);
        System.out.println(); // Print module names
    }

    /**
     * Lists all modules that have not been taken. 
     */
    public void printModulesRemainingMessage() {
        System.out.println(MODULES_LEFT_MESSAGE);
        System.out.println(); // Print module names
    }

    /**
     * Displays message if module list is empty. 
     */
    public void printListEmptyMessage() {
        System.out.println(EMPTY_LIST_MESSAGE);
    }

    /**
     * Displays the progress bar for university graduation completion. 
     * 
     * @param completedMCs total number of credits completed. 
     * @param percentage percentage of academic career completed in string. 
     */
    public void printProgressBar(double completedMCs, String percentage) {
        System.out.println("Progress:");
        int completedMCsRatio = (int)completedMCs / 10;

        for (int i = 0; i < 11; i++) {
            if (i < completedMCsRatio) {
                System.out.print("█");
            } else if (i >= completedMCsRatio) {
                System.out.print("░");
            }
        }

        System.out.println(" " + percentage + "%");
        System.out.println(String.format(PROGRESS_MESSAGE, Math.round(completedMCs)));
    }

    /**
     * Prints out underlying error message for exception.
     *
     * @param exception Exception object caught.
     */
    public void printErrorMessage(Exception exception) {
        System.out.println(exception.getMessage());
    }
}<|MERGE_RESOLUTION|>--- conflicted
+++ resolved
@@ -18,11 +18,8 @@
     private static final String BORDER_LINE = "------------------------------------------------------------"
             + "------------------";
 
-<<<<<<< HEAD
-=======
     // Meesages for successful execution
     private static final String MODULE_ADDED_MESSAGE = "Added %s module. (%sMCs)";
->>>>>>> 526cb563
     private static final String MODULE_DELETED_MESSAGE = "\"%s\" module %s has been deleted.";
     private static final String MODULES_TAKEN_MESSAGE = "Modules you have taken:\n";
     private static final String MODULES_LEFT_MESSAGE = "Modules you can take:\n";
@@ -30,15 +27,12 @@
     private static final String PROGRESS_MESSAGE = "%dMCs/160MCs Completed";
 
     private static final Scanner SCANNER = new Scanner(System.in);
-
-<<<<<<< HEAD
-=======
+    
     /**
      * Gets command from user input. 
      * 
      * @return user input. 
      */
->>>>>>> 526cb563
     public String getCommand() {
         return SCANNER.nextLine();
     }
