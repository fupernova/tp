--- conflicted
+++ resolved
@@ -61,14 +61,11 @@
         ui.printUpdateSuccess(targetModule);
     }
 
-<<<<<<< HEAD
-=======
     /**
      * Extracts the module name from commandFlags. 
      * 
      * @param commandFlags List containing all flags and values. 
      */
->>>>>>> c2ee91e4
     private void extractModuleName(String[] commandFlags) {
         try {
             moduleName = Parser.extractModuleName(commandFlags);
