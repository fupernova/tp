--- conflicted
+++ resolved
@@ -26,11 +26,7 @@
      */
     public abstract void execute(ModuleList moduleList, Ui ui, Storage storage)
         throws SaveModuleFailException, ModuleNotFoundException, IOException,
-<<<<<<< HEAD
-        IncorrectModuleTypeException, ModularCreditExceedsLimitException;
-=======
-        IncorrectModuleTypeException, ModularCreditExceedsLimit, ExistingModuleException;
->>>>>>> 6d97df50
+        IncorrectModuleTypeException, ModularCreditExceedsLimitException, ExistingModuleException;
 
     /**
      * Returns a flag indicating whether the program should terminate after execution of current command.
