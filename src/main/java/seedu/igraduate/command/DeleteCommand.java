package seedu.igraduate.command;

import seedu.igraduate.Storage;
import seedu.igraduate.ModuleList;
import seedu.igraduate.Ui;
import seedu.igraduate.exception.ModuleNotFoundException;
import seedu.igraduate.exception.SaveModuleFailException;
import seedu.igraduate.module.Module;

/**
 * Handles delete command.
 */
public class DeleteCommand extends Command {
    protected String moduleCode;

<<<<<<< HEAD

    /**
     * Child class of the command class that contains the module code. 
     * 
     * @param moduleCode module code. 
     */
=======
>>>>>>> 6a040deb
    public DeleteCommand(String moduleCode) {
        this.moduleCode = moduleCode;
    }

    /**
     * Deletes a module from moduleList.
     * 
     * @param moduleList Module list consisting of all modules.
     * @param ui User interface for printing result.
     * @param storage Storage for storing module list data.
     * @throws ModuleNotFoundException If the module specified does not exists.
     */
    @Override
<<<<<<< HEAD
    public void execute(ModuleList moduleList, Ui ui, Storage storage) 
            throws ModuleNotFoundException {
=======
    public void execute(ModuleList moduleList, Ui ui, Storage storage)
            throws ModuleNotFoundException, SaveModuleFailException {
>>>>>>> 6a040deb
        try {
            Module module = moduleList.getByCode(moduleCode);
            String moduleType = moduleList.getModuleType(module);
            moduleList.delete(module);
            storage.saveModulesToFile(moduleList);
            ui.printDeletedModuleSuccess(moduleCode, moduleType);
        } catch (ModuleNotFoundException e) {
            throw new ModuleNotFoundException();
        }
    }

    /**
<<<<<<< HEAD
     * Deletes modules from Module list.
     * 
     * @param moduleList module list consisting of all modules.
     * @param moduleCode module code.
     * @param ui User interface for printing result.
     * @throws ModuleNotFoundException if moduleCode is is not in list.
     */
    public void deleteModule(Module module, ModuleList moduleList, String moduleCode, Ui ui)
            throws ModuleNotFoundException {
        String moduleType = null;
        moduleList.delete(module);
        if (module instanceof CoreModule) {
            moduleType = "Core";
        } else if (module instanceof MathModule) {
            moduleType = "Math";
        } else if (module instanceof GeModule) {
            moduleType = "GE";
        } else if (module instanceof ElectiveModule) {
            moduleType = "Elective";
        }
        ui.printDeletedModuleSuccess(moduleCode,moduleType);
    }


    /**
=======
>>>>>>> 6a040deb
     * {@inheritDoc}
     *
     * @return false
     */
    @Override
    public boolean isExit() {
        return false;
    }
}<|MERGE_RESOLUTION|>--- conflicted
+++ resolved
@@ -13,15 +13,12 @@
 public class DeleteCommand extends Command {
     protected String moduleCode;
 
-<<<<<<< HEAD
 
     /**
      * Child class of the command class that contains the module code. 
      * 
      * @param moduleCode module code. 
      */
-=======
->>>>>>> 6a040deb
     public DeleteCommand(String moduleCode) {
         this.moduleCode = moduleCode;
     }
@@ -33,15 +30,11 @@
      * @param ui User interface for printing result.
      * @param storage Storage for storing module list data.
      * @throws ModuleNotFoundException If the module specified does not exists.
+     * @throws SaveModuleFailException If module data fails to save to file.
      */
     @Override
-<<<<<<< HEAD
-    public void execute(ModuleList moduleList, Ui ui, Storage storage) 
-            throws ModuleNotFoundException {
-=======
     public void execute(ModuleList moduleList, Ui ui, Storage storage)
             throws ModuleNotFoundException, SaveModuleFailException {
->>>>>>> 6a040deb
         try {
             Module module = moduleList.getByCode(moduleCode);
             String moduleType = moduleList.getModuleType(module);
@@ -54,34 +47,6 @@
     }
 
     /**
-<<<<<<< HEAD
-     * Deletes modules from Module list.
-     * 
-     * @param moduleList module list consisting of all modules.
-     * @param moduleCode module code.
-     * @param ui User interface for printing result.
-     * @throws ModuleNotFoundException if moduleCode is is not in list.
-     */
-    public void deleteModule(Module module, ModuleList moduleList, String moduleCode, Ui ui)
-            throws ModuleNotFoundException {
-        String moduleType = null;
-        moduleList.delete(module);
-        if (module instanceof CoreModule) {
-            moduleType = "Core";
-        } else if (module instanceof MathModule) {
-            moduleType = "Math";
-        } else if (module instanceof GeModule) {
-            moduleType = "GE";
-        } else if (module instanceof ElectiveModule) {
-            moduleType = "Elective";
-        }
-        ui.printDeletedModuleSuccess(moduleCode,moduleType);
-    }
-
-
-    /**
-=======
->>>>>>> 6a040deb
      * {@inheritDoc}
      *
      * @return false
