package seedu.igraduate.command;

import seedu.igraduate.ModuleList;
import seedu.igraduate.Storage;
import seedu.igraduate.Ui;

import seedu.igraduate.exception.ExistingModuleException;
import seedu.igraduate.exception.InvalidModuleTypeException;
import seedu.igraduate.exception.SaveModuleFailException;

import seedu.igraduate.module.CoreModule;
import seedu.igraduate.module.ElectiveModule;
import seedu.igraduate.module.GeModule;
import seedu.igraduate.module.MathModule;
import seedu.igraduate.module.Module;

import java.util.ArrayList;
import java.util.logging.Level;
import java.util.logging.Logger;

/**
 * Handles add command.
 */
public class AddCommand extends Command {
    protected String moduleCode;
    protected String moduleName;
    protected String moduleType;
    protected Double moduleCredits;

    private static final String CORE = "core";
    private static final String UE = "ue";
    private static final String MATH = "math";
    private static final String GE = "ge";
    private static final String DEFAULT_STATUS = "not taken";
    private static final String DEFAULT_GRADE = "nil";

    private ArrayList<String> preRequisites;

<<<<<<< HEAD
    private static final Logger logger = Logger.getLogger(AddCommand.class.getName());
=======
    private static final Logger LOGGER = Logger.getLogger(AddCommand.class.getName());
>>>>>>> d325a556

    /**
     * Child class of the command class that contains the module name, code, type and credits to be added. 
     * 
     * @param moduleCode module code. 
     * @param moduleName module name, customised according to user input. 
     * @param moduleType module type (core, ue, ge or math). 
     * @param moduleCredits number of credits for the module. 
     */
    public AddCommand(String moduleCode, String moduleName, String moduleType, double moduleCredits) {
        this.moduleCode = moduleCode;
        this.moduleName = moduleName;
        this.moduleType = moduleType;
        this.moduleCredits = moduleCredits;
    }

    /**
     * Retrieves and return module code for the current module.
     *
     * @return module code.
     */
    private String getModuleCode() {
        return moduleCode;
    }

    /**
     * Executes the addCommand function. 
     *
     * @param moduleList Module list consisting of all modules.
     * @param ui User interface for printing result.
     * @param storage Storage for storing module list data.
     * @throws SaveModuleFailException If storage fail to save module data to disk.
     * @throws InvalidModuleTypeException If the module type is invalid.
     * @throws ExistingModuleException If the module to be added already exists in module list.
     */
    @Override
    public void execute(ModuleList moduleList, Ui ui, Storage storage)
            throws SaveModuleFailException, InvalidModuleTypeException, ExistingModuleException {
<<<<<<< HEAD
        logger.log(Level.INFO, "going to start adding");
=======
        LOGGER.log(Level.INFO, "Executing add command...");
>>>>>>> d325a556
        try {
            Module module = createModuleByType();
            moduleList.add(module);
            storage.saveModulesToFile(moduleList);
            ui.printAddedModuleSuccess(module);
            LOGGER.log(Level.INFO, String.format("Successfully added %s module to module list.",
                    getModuleCode()));
        } catch (InvalidModuleTypeException e) {
<<<<<<< HEAD
            logger.log(Level.WARNING, "invalid module type", e);
            logger.log(Level.INFO, "end of adding");
            throw new InvalidModuleTypeException();
        } catch (ExistingModuleException e) {
            logger.log(Level.WARNING, "existing module", e);
            logger.log(Level.INFO, "end of adding");
=======
            LOGGER.log(Level.WARNING, "Failed to add invalid module type.", e);
            throw new InvalidModuleTypeException();
        } catch (ExistingModuleException e) {
            LOGGER.log(Level.WARNING, "Failed to add duplicated module to module list.", e);
>>>>>>> d325a556
            throw new ExistingModuleException();
        } finally {
            LOGGER.log(Level.INFO, "End of add command execution.");
        }
        logger.log(Level.INFO, "end of adding");
    }

    /**
     * Create a module based on its category.
     * Types: Core, UE, Math, GE.
     *
     * @return the created module.
     * @throws InvalidModuleTypeException if module type does not fit any categories.
     */
    public Module createModuleByType() throws InvalidModuleTypeException {
<<<<<<< HEAD
        logger.log(Level.INFO, "going to start creating");
=======
        LOGGER.log(Level.INFO, "going to start creating");
>>>>>>> d325a556
        Module module;
        switch (moduleType) {
        case CORE:
            module = new CoreModule(moduleCode, moduleName, moduleCredits,
                    DEFAULT_STATUS, DEFAULT_GRADE, preRequisites);
            break;
        case UE:
            module = new ElectiveModule(moduleCode, moduleName, moduleCredits,
                    DEFAULT_STATUS, DEFAULT_GRADE, preRequisites);
            break;
        case MATH:
            module = new MathModule(moduleCode, moduleName, moduleCredits,
                    DEFAULT_STATUS, DEFAULT_GRADE, preRequisites);
            break;
        case GE:
            module = new GeModule(moduleCode, moduleName, moduleCredits,
                    DEFAULT_STATUS, DEFAULT_GRADE, preRequisites);
            break;
        default:
<<<<<<< HEAD
            logger.log(Level.INFO, "invalid module type");
            logger.log(Level.INFO, "end of creating");
            throw new InvalidModuleTypeException();
        }
        logger.log(Level.INFO, "end of creating");
=======
            LOGGER.log(Level.INFO, "invalid module type");
            LOGGER.log(Level.INFO, "end of creating");
            throw new InvalidModuleTypeException();
        }
        LOGGER.log(Level.INFO, "end of creating");
>>>>>>> d325a556
        return module;
    }

    /**
     * {@inheritDoc}
     *
     * @return false
     */
    @Override
    public boolean isExit() {
        return false;
    }
}<|MERGE_RESOLUTION|>--- conflicted
+++ resolved
@@ -36,11 +36,7 @@
 
     private ArrayList<String> preRequisites;
 
-<<<<<<< HEAD
-    private static final Logger logger = Logger.getLogger(AddCommand.class.getName());
-=======
     private static final Logger LOGGER = Logger.getLogger(AddCommand.class.getName());
->>>>>>> d325a556
 
     /**
      * Child class of the command class that contains the module name, code, type and credits to be added. 
@@ -79,11 +75,7 @@
     @Override
     public void execute(ModuleList moduleList, Ui ui, Storage storage)
             throws SaveModuleFailException, InvalidModuleTypeException, ExistingModuleException {
-<<<<<<< HEAD
-        logger.log(Level.INFO, "going to start adding");
-=======
         LOGGER.log(Level.INFO, "Executing add command...");
->>>>>>> d325a556
         try {
             Module module = createModuleByType();
             moduleList.add(module);
@@ -92,24 +84,14 @@
             LOGGER.log(Level.INFO, String.format("Successfully added %s module to module list.",
                     getModuleCode()));
         } catch (InvalidModuleTypeException e) {
-<<<<<<< HEAD
-            logger.log(Level.WARNING, "invalid module type", e);
-            logger.log(Level.INFO, "end of adding");
-            throw new InvalidModuleTypeException();
-        } catch (ExistingModuleException e) {
-            logger.log(Level.WARNING, "existing module", e);
-            logger.log(Level.INFO, "end of adding");
-=======
             LOGGER.log(Level.WARNING, "Failed to add invalid module type.", e);
             throw new InvalidModuleTypeException();
         } catch (ExistingModuleException e) {
             LOGGER.log(Level.WARNING, "Failed to add duplicated module to module list.", e);
->>>>>>> d325a556
             throw new ExistingModuleException();
         } finally {
             LOGGER.log(Level.INFO, "End of add command execution.");
         }
-        logger.log(Level.INFO, "end of adding");
     }
 
     /**
@@ -120,11 +102,7 @@
      * @throws InvalidModuleTypeException if module type does not fit any categories.
      */
     public Module createModuleByType() throws InvalidModuleTypeException {
-<<<<<<< HEAD
-        logger.log(Level.INFO, "going to start creating");
-=======
         LOGGER.log(Level.INFO, "going to start creating");
->>>>>>> d325a556
         Module module;
         switch (moduleType) {
         case CORE:
@@ -144,19 +122,11 @@
                     DEFAULT_STATUS, DEFAULT_GRADE, preRequisites);
             break;
         default:
-<<<<<<< HEAD
-            logger.log(Level.INFO, "invalid module type");
-            logger.log(Level.INFO, "end of creating");
-            throw new InvalidModuleTypeException();
-        }
-        logger.log(Level.INFO, "end of creating");
-=======
             LOGGER.log(Level.INFO, "invalid module type");
             LOGGER.log(Level.INFO, "end of creating");
             throw new InvalidModuleTypeException();
         }
         LOGGER.log(Level.INFO, "end of creating");
->>>>>>> d325a556
         return module;
     }
 
