--- conflicted
+++ resolved
@@ -30,11 +30,8 @@
     private static final String DEFAULT_STATUS = "not taken";
     private static final String DEFAULT_GRADE = "nil";
 
-<<<<<<< HEAD
-=======
     private ArrayList<String> preRequisites;
 
->>>>>>> e6e04094
     public AddCommand(String moduleCode, String moduleName, String moduleType, double moduleCredits) {
         this.moduleCode = moduleCode;
         this.moduleName = moduleName;
