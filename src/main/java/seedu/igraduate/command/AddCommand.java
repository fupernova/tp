package seedu.igraduate.command;

import seedu.igraduate.ModuleList;
import seedu.igraduate.Storage;
import seedu.igraduate.Ui;

import seedu.igraduate.exception.ExistingModuleException;
import seedu.igraduate.exception.IncorrectModuleTypeException;
import seedu.igraduate.exception.SaveModuleFailException;

import seedu.igraduate.module.CoreModule;
import seedu.igraduate.module.ElectiveModule;
import seedu.igraduate.module.GeModule;
import seedu.igraduate.module.MathModule;
import seedu.igraduate.module.Module;

import java.util.ArrayList;

/**
 * Handles add command.
 */
public class AddCommand extends Command {
    protected String moduleCode;
    protected String moduleName;
    protected String moduleType;
    protected Double moduleCredits;

    private static final String CORE = "core";
    private static final String UE = "ue";
    private static final String MATH = "math";
    private static final String GE = "ge";
    private static final String DEFAULT_STATUS = "not taken";
    private static final String DEFAULT_GRADE = "nil";

    private ArrayList<String> preRequisites;

    /**
     * Child class of the command class that contains the module name, code, type and credits to be added. 
     * 
     * @param moduleCode module code. 
     * @param moduleName module name, customised according to user input. 
     * @param moduleType module type (core, ue, ge or math). 
     * @param moduleCredits number of credits for the module. 
     */
    public AddCommand(String moduleCode, String moduleName, String moduleType, double moduleCredits) {
        this.moduleCode = moduleCode;
        this.moduleName = moduleName;
        this.moduleType = moduleType;
        this.moduleCredits = moduleCredits;
    }

    /**
     * Executes the addCommand function. 
     *
     * @param moduleList Module list consisting of all modules.
     * @param ui User interface for printing result.
     * @param storage Storage for storing module list data.
     */
    @Override
    public void execute(ModuleList moduleList, Ui ui, Storage storage)
            throws SaveModuleFailException, IncorrectModuleTypeException, ExistingModuleException {
        try {
            Module module = createModuleByType();
            moduleList.add(module);
            storage.saveModulesToFile(moduleList);
            ui.printAddedModuleSuccess(module);
        } catch (IncorrectModuleTypeException e) {
            throw new IncorrectModuleTypeException();
        } catch (ExistingModuleException e) {
            throw new ExistingModuleException();
        }
    }

    /**
     * Create a module based on its category. 
     * Types: Core, UE, Math, GE. 
     * 
     * @return the created module. 
     * @throws IncorrectModuleTypeException if module type does not fit any categories. 
     */
    public Module createModuleByType() throws IncorrectModuleTypeException {
        Module module;
        switch (moduleType) {
        case CORE:
            module = new CoreModule(moduleCode, moduleName, moduleCredits,
                    DEFAULT_STATUS, DEFAULT_GRADE, preRequisites);
            break;
        case UE:
            module = new ElectiveModule(moduleCode, moduleName, moduleCredits,
                    DEFAULT_STATUS, DEFAULT_GRADE, preRequisites);
            break;
        case MATH:
            module = new MathModule(moduleCode, moduleName, moduleCredits,
                    DEFAULT_STATUS, DEFAULT_GRADE, preRequisites);
            break;
        case GE:
            module = new GeModule(moduleCode, moduleName, moduleCredits,
                    DEFAULT_STATUS, DEFAULT_GRADE, preRequisites);
            break;
        default:
            throw new IncorrectModuleTypeException();
        }
        return module;
    }

<<<<<<< HEAD
    /**
     * Checks if the module already exists. 
     * 
     * @param moduleList list of call modules. 
     * @throws ExistingModuleException if the module already exists. 
     */
    public void checkExistingModule(ModuleList moduleList) throws ExistingModuleException {
        ArrayList<Module> modules = moduleList.getModules();
        for (Module module : modules) {
            if (moduleCode.equals(module.getCode())) {
                throw new ExistingModuleException();
            }
        }
    }

=======
>>>>>>> 6a040deb
    /**
     * {@inheritDoc}
     *
     * @return false
     */
    @Override
    public boolean isExit() {
        return false;
    }
}<|MERGE_RESOLUTION|>--- conflicted
+++ resolved
@@ -103,24 +103,6 @@
         return module;
     }
 
-<<<<<<< HEAD
-    /**
-     * Checks if the module already exists. 
-     * 
-     * @param moduleList list of call modules. 
-     * @throws ExistingModuleException if the module already exists. 
-     */
-    public void checkExistingModule(ModuleList moduleList) throws ExistingModuleException {
-        ArrayList<Module> modules = moduleList.getModules();
-        for (Module module : modules) {
-            if (moduleCode.equals(module.getCode())) {
-                throw new ExistingModuleException();
-            }
-        }
-    }
-
-=======
->>>>>>> 6a040deb
     /**
      * {@inheritDoc}
      *
