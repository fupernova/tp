package seedu.igraduate.command;

import seedu.igraduate.ModuleList;
import seedu.igraduate.Storage;
import seedu.igraduate.Ui;

import seedu.igraduate.exception.ExistingModuleException;
import seedu.igraduate.exception.InvalidModuleTypeException;
import seedu.igraduate.exception.SaveModuleFailException;

import seedu.igraduate.module.CoreModule;
import seedu.igraduate.module.ElectiveModule;
import seedu.igraduate.module.GeModule;
import seedu.igraduate.module.MathModule;
import seedu.igraduate.module.Module;

import java.util.ArrayList;

/**
 * Handles add command.
 */
public class AddCommand extends Command {
    protected String moduleCode;
    protected String moduleName;
    protected String moduleType;
    protected Double moduleCredits;

    private static final String CORE = "core";
    private static final String UE = "ue";
    private static final String MATH = "math";
    private static final String GE = "ge";
    private static final String DEFAULT_STATUS = "not taken";
    private static final String DEFAULT_GRADE = "nil";

    private ArrayList<String> preRequisites;

    /**
     * Child class of the command class that contains the module name, code, type and credits to be added. 
     * 
     * @param moduleCode module code. 
     * @param moduleName module name, customised according to user input. 
     * @param moduleType module type (core, ue, ge or math). 
     * @param moduleCredits number of credits for the module. 
     */
    public AddCommand(String moduleCode, String moduleName, String moduleType, double moduleCredits) {
        this.moduleCode = moduleCode;
        this.moduleName = moduleName;
        this.moduleType = moduleType;
        this.moduleCredits = moduleCredits;
    }

    /**
     * Executes the addCommand function. 
     *
     * @param moduleList Module list consisting of all modules.
     * @param ui User interface for printing result.
     * @param storage Storage for storing module list data.
     */
    @Override
    public void execute(ModuleList moduleList, Ui ui, Storage storage)
            throws SaveModuleFailException, InvalidModuleTypeException, ExistingModuleException {
        try {
            Module module = createModuleByType();
            moduleList.add(module);
            storage.saveModulesToFile(moduleList);
            ui.printAddedModuleSuccess(module);
        } catch (InvalidModuleTypeException e) {
            throw new InvalidModuleTypeException();
        } catch (ExistingModuleException e) {
            throw new ExistingModuleException();
        }
    }

<<<<<<< HEAD
    public Module createModuleByType() throws InvalidModuleTypeException {
=======
    /**
     * Create a module based on its category. 
     * Types: Core, UE, Math, GE. 
     * 
     * @return the created module. 
     * @throws IncorrectModuleTypeException if module type does not fit any categories. 
     */
    public Module createModuleByType() throws IncorrectModuleTypeException {
>>>>>>> 5ee7e1cc
        Module module;
        switch (moduleType) {
        case CORE:
            module = new CoreModule(moduleCode, moduleName, moduleCredits,
                    DEFAULT_STATUS, DEFAULT_GRADE, preRequisites);
            break;
        case UE:
            module = new ElectiveModule(moduleCode, moduleName, moduleCredits,
                    DEFAULT_STATUS, DEFAULT_GRADE, preRequisites);
            break;
        case MATH:
            module = new MathModule(moduleCode, moduleName, moduleCredits,
                    DEFAULT_STATUS, DEFAULT_GRADE, preRequisites);
            break;
        case GE:
            module = new GeModule(moduleCode, moduleName, moduleCredits,
                    DEFAULT_STATUS, DEFAULT_GRADE, preRequisites);
            break;
        default:
            throw new InvalidModuleTypeException();
        }
        return module;
    }

    /**
     * {@inheritDoc}
     *
     * @return false
     */
    @Override
    public boolean isExit() {
        return false;
    }
}<|MERGE_RESOLUTION|>--- conflicted
+++ resolved
@@ -71,18 +71,14 @@
         }
     }
 
-<<<<<<< HEAD
+    /**
+     * Create a module based on its category.
+     * Types: Core, UE, Math, GE.
+     *
+     * @return the created module.
+     * @throws InvalidModuleTypeException if module type does not fit any categories.
+     */
     public Module createModuleByType() throws InvalidModuleTypeException {
-=======
-    /**
-     * Create a module based on its category. 
-     * Types: Core, UE, Math, GE. 
-     * 
-     * @return the created module. 
-     * @throws IncorrectModuleTypeException if module type does not fit any categories. 
-     */
-    public Module createModuleByType() throws IncorrectModuleTypeException {
->>>>>>> 5ee7e1cc
         Module module;
         switch (moduleType) {
         case CORE:
