--- conflicted
+++ resolved
@@ -80,23 +80,7 @@
         PrerequisiteNotFoundException, MarkCompletedModuleException {
         LOGGER.log(Level.INFO, "Executing done command...");
         try {
-<<<<<<< HEAD
-            Module module = moduleList.getByCode(getModuleCode());
-            if (!Module.isGradeValid(moduleGrade)) {
-                LOGGER.log(Level.INFO, "Invalid grade input.");
-                throw new InvalidModuleGradeException();
-            }
-            if (!moduleList.isModuleValid(module)) {
-                LOGGER.log(Level.INFO, "Prerequisites check failed.");
-                throw new PrerequisiteNotMetException(module.getCode(), module.getUntakenPreRequisites());
-            }
-            if (module.isDone()) {
-                LOGGER.log(Level.INFO, "Trying to mark an already done module as done.");
-                throw new MarkCompletedModuleException();
-            }
-=======
             Module module = moduleList.getModuleByCode(getModuleCode());
->>>>>>> 71de26c5
             moduleList.markAsTaken(module);
             moduleList.setGrade(module, getModuleGrade());
             storage.saveModulesToFile(moduleList);
