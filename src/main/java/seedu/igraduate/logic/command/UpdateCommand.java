--- conflicted
+++ resolved
@@ -133,13 +133,8 @@
      * @param modules List of all modules.
      * @throws ModuleNotFoundException If the module is not found.
      */
-<<<<<<< HEAD
     private void updatePrerequisites(ArrayList<String> commandFlags, ModuleList modules)
-            throws ModuleNotFoundException {
-=======
-    private void updatePrerequisites(String[] commandFlags, ModuleList modules)
             throws ModuleNotFoundException, AddSelfToPrereqException {
->>>>>>> 2bc5ce4d
         // Extract all new prerequisites
         preRequisites = Parser.extractPreRequisites(commandFlags);
         checkSelfPrerequisite(targetModule, preRequisites);
