--- conflicted
+++ resolved
@@ -13,11 +13,8 @@
 import seedu.igraduate.exception.InvalidCommandException;
 import seedu.igraduate.exception.InvalidModuleTypeException;
 
-<<<<<<< HEAD
 import java.util.logging.Logger;
-=======
-import java.util.logging.*;
->>>>>>> 09aab67f
+import java.util.logging.Level;
 
 /**
  * Represents an instance of a parser. A parse object corresponds to the
@@ -42,11 +39,7 @@
     private static final int COMMAND_DONE_PARAMETER_LENGTH = 2;
     private static final int COMMAND_EXIT_LENGTH = 1;
 
-<<<<<<< HEAD
     private static final Logger LOGGER = Logger.getLogger(Parser.class.getName());
-=======
-    private static final Logger logger = Logger.getLogger(Parser.class.getName());
->>>>>>> 09aab67f
 
     /**
      * Parses user input and identifies the command to be executed.
@@ -78,22 +71,22 @@
 
         switch (command) {
         case COMMAND_ADD:
-            logger.log(Level.INFO, "Message parsed to add command.");
+            LOGGER.log(Level.INFO, "Message parsed to add command.");
             return createAddCommand(commandParameters, commandFlags);
         case COMMAND_DELETE:
-            logger.log(Level.INFO, "Message parsed to delete command.");
+            LOGGER.log(Level.INFO, "Message parsed to delete command.");
             return createDeleteCommand(commandParameters, commandFlags);
         case COMMAND_LIST:
-            logger.log(Level.INFO, "Message parsed to list command.");
+            LOGGER.log(Level.INFO, "Message parsed to list command.");
             return createListCommand(commandParameters, commandFlags);
         case COMMAND_PROGRESS:
-            logger.log(Level.INFO, "Message parsed to progress command.");
+            LOGGER.log(Level.INFO, "Message parsed to progress command.");
             return createProgressCommand(commandParameters, commandFlags);
         case COMMAND_DONE:
-            logger.log(Level.INFO, "Message parsed to done command.");
+            LOGGER.log(Level.INFO, "Message parsed to done command.");
             return createDoneCommand(commandParameters, commandFlags);
         case COMMAND_EXIT:
-            logger.log(Level.INFO, "Message parsed to exit command.");
+            LOGGER.log(Level.INFO, "Message parsed to exit command.");
             return createExitCommand(commandParameters, commandFlags);
         default:
             LOGGER.warning("Invalid command detected. ");
@@ -142,7 +135,7 @@
         String moduleName = commandParameters[1];
         String moduleType = extractModuleType(commandFlags);
         double moduleCredits = extractModuleCredits(commandFlags);
-        logger.log(Level.INFO, "Valid parameters for add command.");
+        LOGGER.log(Level.INFO, "Valid parameters for add command.");
         return new AddCommand(moduleCode, moduleName, moduleType, moduleCredits);
     }
 
@@ -164,7 +157,7 @@
             throw new IncorrectParameterCountException();
         }
         String moduleCode = commandParameters[1];
-        logger.log(Level.INFO, "Valid parameters for delete command.");
+        LOGGER.log(Level.INFO, "Valid parameters for delete command.");
         return new DeleteCommand(moduleCode);
     }
 
@@ -184,7 +177,7 @@
             LOGGER.warning("Invalid number of parameters");
             throw new IncorrectParameterCountException();
         }
-        logger.log(Level.INFO, "Valid parameters for list command.");
+        LOGGER.log(Level.INFO, "Valid parameters for list command.");
         return new ListCommand();
     }
 
@@ -203,10 +196,8 @@
             LOGGER.warning("Invalid number of parameters");
             throw new IncorrectParameterCountException();
         }
-<<<<<<< HEAD
-=======
-        logger.log(Level.INFO, "Valid parameters for progress command.");
->>>>>>> 09aab67f
+        LOGGER.log(Level.INFO, "Valid parameters for progress command.");
+
         return new ProgressCommand();
     }
 
@@ -231,7 +222,7 @@
         }
 
         String moduleGrade = extractModuleGrade(commandFlags);
-        logger.log(Level.INFO, "Valid parameters for done command.");
+        LOGGER.log(Level.INFO, "Valid parameters for done command.");
         return new DoneCommand(commandParameters[1], moduleGrade);
     }
 
@@ -250,7 +241,7 @@
             LOGGER.warning("Invalid number of parameters");
             throw new IncorrectParameterCountException();
         }
-        logger.log(Level.INFO, "Valid parameters for exit command.");
+        LOGGER.log(Level.INFO, "Valid parameters for exit command.");
         return new ExitCommand();
     }
 
