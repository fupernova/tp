package seedu.igraduate;

import seedu.igraduate.command.Command;
import seedu.igraduate.command.AddCommand;
import seedu.igraduate.command.DeleteCommand;
import seedu.igraduate.command.DoneCommand;
import seedu.igraduate.command.ExitCommand;
import seedu.igraduate.command.ListCommand;
import seedu.igraduate.command.ProgressCommand;
import seedu.igraduate.command.CapCommand;

import seedu.igraduate.exception.IncorrectParameterCountException;
import seedu.igraduate.exception.InputNotNumberException;
import seedu.igraduate.exception.InvalidCommandException;
import seedu.igraduate.exception.InvalidModuleTypeException;

import java.util.List;
import java.util.ArrayList;
import java.util.Arrays;
import java.util.logging.Logger;
import java.util.regex.Pattern;
import java.util.logging.Level;

/**
 * Represents an instance of a parser. 
 * A parser object corresponds to the processing of one input by the user.
 */
public class Parser {
    // Constants for command words
    private static final String COMMAND_ADD = "add";
    private static final String COMMAND_DELETE = "delete";
    private static final String COMMAND_LIST = "list";
    private static final String COMMAND_PROGRESS = "progress";
    private static final String COMMAND_DONE = "done";
    private static final String COMMAND_EXIT = "exit";
    private static final String COMMAND_CAP = "cap";

    // Constants for the expected number of parameters for a given command
    private static final int COMMAND_ADD_FLAG_LENGTH = 6;
    private static final int COMMAND_ADD_WITH_PREREQ_FLAG_LENGTH = 8;
    private static final int COMMAND_ADD_PARAMETER_LENGTH = 2;
    private static final int COMMAND_DELETE_LENGTH = 2;
    private static final int COMMAND_LIST_LENGTH = 2;
    private static final int COMMAND_PROGRESS_LENGTH = 1;
    private static final int COMMAND_DONE_FLAG_LENGTH = 2;
    private static final int COMMAND_DONE_PARAMETER_LENGTH = 2;
    private static final int COMMAND_CAP_LENGTH = 1;
    private static final int COMMAND_EXIT_LENGTH = 1;

    private static final Logger LOGGER = Logger.getLogger(Parser.class.getName());

    /**
     * Parses user input and identifies the command to be executed.
     * 
     * @param line User input directly from the input stream.
     * @return An object of the respective command class (e.g. deleteCommand,
     *         addCommand, etc.)
     * @throws InvalidCommandException          If input does not contain a valid
     *                                          command.
     * @throws IncorrectParameterCountException If the command input does not
     *                                          contain the right parameters.
     */
    public static Command parseCommand(String line) 
            throws InvalidCommandException, IncorrectParameterCountException,
            InputNotNumberException, InvalidModuleTypeException {
        if (line.trim().length() == 0) {
            throw new InvalidCommandException();
        }

        LOGGER.log(Level.INFO, String.format("User input: %s", line));

        // Splits into 2 String elements:
        // 1. command + first parameter
        // 2. command flags (if any)
        String[] commands = getCommand(line);
        String[] commandParameters = getCommandParameters(commands);
        String command = commandParameters[0].toLowerCase();
        String[] commandFlags = getCommandFlag(commands);

        assert commands.length <= 2 : "Limit of split is 2";
        assert commandParameters.length <= 2 : "Limit of split is 2";

        switch (command) {
        case COMMAND_ADD:
            LOGGER.log(Level.INFO, "Input parsed to add command.");
            return createAddCommand(commandParameters, commandFlags);
        case COMMAND_DELETE:
            LOGGER.log(Level.INFO, "Input parsed to delete command.");
            return createDeleteCommand(commandParameters, commandFlags);
        case COMMAND_LIST:
            LOGGER.log(Level.INFO, "Input parsed to list command.");
            return createListCommand(commandParameters, commandFlags);
        case COMMAND_PROGRESS:
            LOGGER.log(Level.INFO, "Input parsed to progress command.");
            return createProgressCommand(commandParameters, commandFlags);
        case COMMAND_DONE:
            LOGGER.log(Level.INFO, "Input parsed to done command.");
            return createDoneCommand(commandParameters, commandFlags);
        case COMMAND_CAP:
            LOGGER.log(Level.INFO, "Input parsed to cap command.");
            return createCapCommand(commandParameters, commandFlags);
        case COMMAND_EXIT:
            LOGGER.log(Level.INFO, "Input parsed to exit command.");
            return createExitCommand(commandParameters, commandFlags);
        default:
            LOGGER.warning("Invalid command detected.");
            throw new InvalidCommandException();
        }
    }

    private static String[] getCommand(String line) {
        return line.split("\\s+(?=-)", 2);
    }

    private static String[] getCommandParameters(String[] commands) {
        return commands[0].split("\\s+", 2);
    }

    /**
     * Obtains the flags and their respective values.
     * 
     * @param commands Array separating command name and parameters with command
     *                 flags and values.
     * @return Array containing the flags and values split with the delimiter (" ").
     */
    private static String[] getCommandFlag(String[] commands) {
        if (commands.length < 2) {
            return new String[] { null };
        }
        return commands[1].split("\\s+");
    }

    /**
     * Extracts relevant parameters and creates new instance of AddCommand class to execute.
     * Format: "Add [module name] -c [module code] -t [module type] -mc [modular credits] -p [pre-requisites]"
     *
     * @param commandParameters parameters of user input, excluding command flags.
     * @param commandFlags      flags of commands from user input.
     * @return new instance of AddCommand class.
     * @throws InvalidCommandException          If input does not contain a valid command.
     * @throws IncorrectParameterCountException If the command input does not
     *                                          contain the right parameters.
     * @throws InputNotNumberException          If the expected input is not number.
     * @throws InvalidModuleTypeException       If the specified module type is not valid.
     */
    public static Command createAddCommand(String[] commandParameters, String[] commandFlags)
            throws InvalidCommandException, IncorrectParameterCountException, InputNotNumberException,
            InvalidModuleTypeException {
        boolean isInvalidPara = (commandParameters.length != COMMAND_ADD_PARAMETER_LENGTH);
        boolean isInvalidFlag = (commandFlags.length != COMMAND_ADD_FLAG_LENGTH);
        boolean isInvalidPrereqFlag = (commandFlags.length != COMMAND_ADD_WITH_PREREQ_FLAG_LENGTH);

        if (isInvalidPara || (isInvalidFlag && isInvalidPrereqFlag)) {
            LOGGER.warning("Invalid number of parameters");
            throw new IncorrectParameterCountException();
        }

        assert commandParameters.length == 2 : "Input for add should have 2 parameters (excluding flags)";
        assert commandFlags.length == 6 || commandFlags.length == 8 : "COMMAND_ADD_LENGTH should be 6 or 8.";

        String moduleCode = extractModuleCode(commandFlags);
        String moduleName = commandParameters[1];
        assert moduleName.trim().length() > 0 : "Name of module should not be empty.";
        String moduleType = extractModuleType(commandFlags);
        double moduleCredits = extractModuleCredits(commandFlags);
        ArrayList<String> preRequisites = extractPreRequisites(commandFlags);
        ArrayList<String> untakenPreRequisites = extractPreRequisites(commandFlags);
        LOGGER.log(Level.INFO, "Valid parameters for add command.");

<<<<<<< HEAD
        return new AddCommand(moduleCode, moduleName, moduleType, moduleCredits, preRequisites, untakenPreRequisites);
=======
        if (!isModuleCodeValid(moduleCode) || !isModuleCodeValid(preRequisites)) {
            throw new InvalidCommandException();
        }
        return new AddCommand(moduleCode, moduleName, moduleType, moduleCredits, preRequisites);
>>>>>>> ba2ee8d5
    }

    /**
     * Extracts relevant parameters and creates new instance of DeleteCommand class to execute.
     * Format: "Delete [module code]"
     *
     * @param commandParameters parameters of user input, excluding command flags.
     * @return new instance of DeleteCommand class.
     * @throws IncorrectParameterCountException if parameter count is not correct.
     */
    public static Command createDeleteCommand(String[] commandParameters, String[] commandFlags)
            throws IncorrectParameterCountException {
        boolean isInvalidPara = (commandParameters.length != COMMAND_DELETE_LENGTH);
        boolean isInvalidFlag = (commandFlags[0] != null);

        if (isInvalidPara || isInvalidFlag) {
            LOGGER.warning("Invalid number of parameters.");
            throw new IncorrectParameterCountException();
        }

        assert commandParameters.length == 2 : "COMMAND_DELETE_LENGTH should be 2";
        String moduleCode = commandParameters[1];
        LOGGER.log(Level.INFO, "Valid parameters for delete command.");

        return new DeleteCommand(moduleCode);
    }

    /**
     * Extracts relevant parameters and creates new instance of ListCommand class to execute.
     * Format: "List"
     *
     * @param commandParameters parameters of user input, excluding command flags.
     * @return new instance of ListCommand class.
     * @throws IncorrectParameterCountException if parameter count is not correct.
     */
    public static Command createListCommand(String[] commandParameters, String[] commandFlags)
            throws IncorrectParameterCountException, InvalidCommandException {
        boolean isInvalidPara = (commandParameters.length != COMMAND_LIST_LENGTH);
        boolean isInvalidFlag = (commandFlags[0] != null);

        if (isInvalidPara || isInvalidFlag) {
            LOGGER.warning("Invalid number of parameters.");
            throw new IncorrectParameterCountException();
        }
        String scope = extractListScope(commandParameters);
        LOGGER.log(Level.INFO, "Valid parameters for list command.");

        return new ListCommand(scope);
    }

    /**
     * Creates new instance of ProgressCommand class to execute.
     * Format: "Progress"
     *
     * @param commandParameters parameters of user input, excluding command flags.
     * @return new instance of ProgressCommand class.
     * @throws IncorrectParameterCountException if parameter count is not correct.
     */
    public static Command createProgressCommand(String[] commandParameters, String[] commandFlags)
            throws IncorrectParameterCountException {
        boolean isInvalidPara = (commandParameters.length != COMMAND_PROGRESS_LENGTH);
        boolean isInvalidFlag = (commandFlags[0] != null);

        if (isInvalidPara || isInvalidFlag) {
            LOGGER.warning("Invalid number of parameters.");
            throw new IncorrectParameterCountException();
        }
        LOGGER.log(Level.INFO, "Valid parameters for progress command.");

        return new ProgressCommand();
    }

    /**
     * Extracts relevant parameters and creates an instance of DoneCommand to
     * execute. Format: "done [module code] -g [grade]"
     *
     * @param commandParameters parameters of user input, excluding command flags.
     * @param commandFlags      flags of commands from user input.
     * @return new instance of DoneCommand class.
     * @throws IncorrectParameterCountException if parameter count is not correct.
     * @throws InvalidCommandException          If the command input does not
     *                                          contain the right parameters.
     */
    public static Command createDoneCommand(String[] commandParameters, String[] commandFlags)
            throws IncorrectParameterCountException, InvalidCommandException {
        boolean isInvalidPara = (commandParameters.length != COMMAND_DONE_PARAMETER_LENGTH);
        boolean isInvalidFlag = (commandFlags.length != COMMAND_DONE_FLAG_LENGTH);

        if (isInvalidPara || isInvalidFlag) {
            LOGGER.warning("Invalid number of parameters.");
            throw new IncorrectParameterCountException();
        }
        assert commandFlags.length == 2 : "COMMAND_DONE_LENGTH should be 2.";

        String moduleGrade = extractModuleGrade(commandFlags);
        LOGGER.log(Level.INFO, "Valid parameters for done command.");

        return new DoneCommand(commandParameters[1], moduleGrade);
    }

    public static Command createCapCommand(String[] commandParameters, String[] commandFlags)
            throws IncorrectParameterCountException {
        boolean isInvalidPara = (commandParameters.length != COMMAND_CAP_LENGTH);
        boolean isInvalidFlag = (commandFlags[0] != null);

        if (isInvalidPara || isInvalidFlag) {
            LOGGER.warning("Invalid number of parameters.");
            throw new IncorrectParameterCountException();
        }
        LOGGER.log(Level.INFO, "Valid parameters for cap command.");

        return new CapCommand();
    }

    /**
     * Creates new instance of ExitCommand class to execute.
     *
     * @param commandParameters parameters of user input, excluding command flags.
     * @return new instance of ExitCommand class.
     * @throws IncorrectParameterCountException if parameter count is not correct.
     */
    public static Command createExitCommand(String[] commandParameters, String[] commandFlags)
            throws IncorrectParameterCountException {
        boolean isInvalidPara = (commandParameters.length != COMMAND_EXIT_LENGTH);
        boolean isInvalidFlag = (commandFlags[0] != null);

        if (isInvalidPara || isInvalidFlag) {
            LOGGER.warning("Invalid number of parameters.");
            throw new IncorrectParameterCountException();
        }
        LOGGER.log(Level.INFO, "Valid parameters for exit command.");
        
        return new ExitCommand();
    }

    /**
     * Extracts module code from user input. Method is called if user runs "Add" or
     * "Delete" command.
     *
     * @param commands parameters of user input, excluding command flags.
     * @return module code.
     * @throws IncorrectParameterCountException if parameter count is not correct.
     */
    public static String extractModuleCode(String[] commands) 
            throws IncorrectParameterCountException {
        assert commands.length == COMMAND_ADD_FLAG_LENGTH
                || commands.length == COMMAND_ADD_WITH_PREREQ_FLAG_LENGTH
                : "extractModuleCode should only be called for add";
        for (int i = 0; i < commands.length; i++) {
            if (commands[i].equals("-c")) {
                assert commands[i + 1].length() > 0 : "Module code should not be empty";
                return commands[i + 1].toUpperCase().trim();
            }
        }
        LOGGER.warning("Missing module code parameter.");
        throw new IncorrectParameterCountException();
    }

    /**
     * Extracts module type from user input. Method is called if user runs "Add"
     * command.
     *
     * @param commandFlags flags of commands from user input.
     * @return module type.
     * @throws InvalidModuleTypeException if command format is not recognised.
     * @throws InvalidCommandException if -t flag is not found. 
     */
    public static String extractModuleType(String[] commandFlags) 
            throws InvalidModuleTypeException, InvalidCommandException {
        assert commandFlags.length == COMMAND_ADD_FLAG_LENGTH
                || commandFlags.length == COMMAND_ADD_WITH_PREREQ_FLAG_LENGTH
                : "extractModuleType should only be called for add";
        for (int i = 0; i < commandFlags.length; i++) {
            if (commandFlags[i].equals("-t")) {
                String type = commandFlags[i + 1].toLowerCase().trim();
                assert type.length() > 0 : "Module type should not be empty.";
                switch (type) {
                case "ue":
                case "ge":
                case "math":
                case "core":
                    return type;
                default:
                    LOGGER.warning("Invalid module type detected.");
                    throw new InvalidModuleTypeException();
                }
            }
        }
        LOGGER.warning("Missing module type parameter.");
        throw new InvalidCommandException();
    }

    /**
     * Extracts module credits from user input.
     *
     * @param commandFlags flags of commands from user input.
     * @return number of modular credits.
     * @throws NumberFormatException   if number is not given as modular credits.
     * @throws InvalidCommandException if -mc flag is not found.
     */
    public static double extractModuleCredits(String[] commandFlags)
            throws InputNotNumberException, InvalidCommandException {
        assert commandFlags.length == COMMAND_ADD_FLAG_LENGTH
                || commandFlags.length == COMMAND_ADD_WITH_PREREQ_FLAG_LENGTH
                : "extractModuleCredits should only be called for add command.";
        for (int i = 0; i < commandFlags.length; i++) {
            if (commandFlags[i].equals("-mc")) {
                assert commandFlags[i + 1].trim().length() > 0 : "Modular credits field should not be empty.";
                try {
                    return Double.parseDouble(commandFlags[i + 1]);
                } catch (NumberFormatException e) {
                    LOGGER.warning("Invalid module credits detected.");
                    throw new InputNotNumberException("Modular credits : -mc");
                }
            }
        }
        LOGGER.warning("Missing module credits parameter.");
        throw new InvalidCommandException();
    }

    /**
     * Extracts module grade from user input.
     *
     * @param commandFlags flags of commands from user input.
     * @return module grade.
     * @throws InvalidCommandException if -g flag is not found.
     */
    public static String extractModuleGrade(String[] commandFlags) 
            throws InvalidCommandException {
        assert commandFlags.length == COMMAND_DONE_FLAG_LENGTH : "extractModuleGrade should only be "
                + "called for done command.";
        for (int i = 0; i < commandFlags.length; i++) {
            if (commandFlags[i].equals("-g")) {
                assert commandFlags[i + 1].length() > 0 : "Grade should not be empty.";
                return commandFlags[i + 1];
            }
        }
        LOGGER.warning("Missing module grade parameter.");
        throw new InvalidCommandException();
    }

    /**
<<<<<<< HEAD
     * Extracts pre-requisite module codes from user input.
     *
     * @param commandFlags flags of commands from user input.
     * @return ArrayList containing extracted pre-requisite module codes.
     */
=======
     * Determines the option user selects if "List" command is run. Options are: 1.
     * List all modules 2. List modules taken 3. List modules not taken
     *
     * @param commandFlags flags of commands from user input.
     * @return the option user selects.
     * @throws InvalidCommandException if command format is not recognised.
     */
    public static String extractListScope(String[] commandFlags)
            throws IncorrectParameterCountException {
        String scope = commandFlags[1].trim().toLowerCase();
        switch (scope) {
        case "all":
        case "complete":
        case "incomplete":
            return scope;
        default:
            throw new IncorrectParameterCountException();
        }
    }

>>>>>>> ba2ee8d5
    public static ArrayList<String> extractPreRequisites(String[] commandFlags) {
        ArrayList<String> preRequisites = new ArrayList<>();
        List<String> moduleCodes;
        for (int i = 0; i < commandFlags.length; i++) {
            if (commandFlags[i].equals("-p")) {
                String trimmedCommandFlag = commandFlags[i + 1].trim();
                String[] splitPreRequisites = trimmedCommandFlag.split(",");
                moduleCodes = Arrays.asList(splitPreRequisites);
                for (String moduleCode : moduleCodes) {
                    preRequisites.add(moduleCode.toUpperCase());
                }
                break;
            }
        }
        return preRequisites;
    }

    private static boolean isModuleCodeValid(String moduleCode) {
        return Pattern.matches("[a-zA-Z]{2,3}[0-9]{4,4}[a-zA-Z]{0,1}", moduleCode);
    }

    private static boolean isModuleCodeValid(ArrayList<String> preRequisites) {
        for (String preRequisite : preRequisites) {
            if (!Pattern.matches("[a-zA-Z]{2,3}[0-9]{4,4}[a-zA-Z]{0,1}", preRequisite)) {
                return false;
            }
        }
        return true;
    }
}<|MERGE_RESOLUTION|>--- conflicted
+++ resolved
@@ -167,14 +167,11 @@
         ArrayList<String> untakenPreRequisites = extractPreRequisites(commandFlags);
         LOGGER.log(Level.INFO, "Valid parameters for add command.");
 
-<<<<<<< HEAD
-        return new AddCommand(moduleCode, moduleName, moduleType, moduleCredits, preRequisites, untakenPreRequisites);
-=======
         if (!isModuleCodeValid(moduleCode) || !isModuleCodeValid(preRequisites)) {
             throw new InvalidCommandException();
         }
-        return new AddCommand(moduleCode, moduleName, moduleType, moduleCredits, preRequisites);
->>>>>>> ba2ee8d5
+
+        return new AddCommand(moduleCode, moduleName, moduleType, moduleCredits, preRequisites, untakenPreRequisites);
     }
 
     /**
@@ -417,13 +414,6 @@
     }
 
     /**
-<<<<<<< HEAD
-     * Extracts pre-requisite module codes from user input.
-     *
-     * @param commandFlags flags of commands from user input.
-     * @return ArrayList containing extracted pre-requisite module codes.
-     */
-=======
      * Determines the option user selects if "List" command is run. Options are: 1.
      * List all modules 2. List modules taken 3. List modules not taken
      *
@@ -444,7 +434,12 @@
         }
     }
 
->>>>>>> ba2ee8d5
+    /**
+     * Extracts pre-requisite module codes from user input.
+     *
+     * @param commandFlags flags of commands from user input.
+     * @return ArrayList containing extracted pre-requisite module codes.
+     */
     public static ArrayList<String> extractPreRequisites(String[] commandFlags) {
         ArrayList<String> preRequisites = new ArrayList<>();
         List<String> moduleCodes;
