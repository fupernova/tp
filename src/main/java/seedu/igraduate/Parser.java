package seedu.igraduate;

import seedu.igraduate.command.Command;
import seedu.igraduate.command.AddCommand;
import seedu.igraduate.command.DeleteCommand;
import seedu.igraduate.command.DoneCommand;
import seedu.igraduate.command.ExitCommand;
import seedu.igraduate.command.ListCommand;
import seedu.igraduate.command.ProgressCommand;

import seedu.igraduate.exception.IncorrectParameterCountException;
import seedu.igraduate.exception.InputNotNumberException;
import seedu.igraduate.exception.InvalidCommandException;
import seedu.igraduate.exception.InvalidModuleTypeException;

import java.util.logging.Logger;
import java.util.logging.Level;

/**
<<<<<<< HEAD
 * Represents an instance of a parser. 
 * A parser object corresponds to the processing of one input by the user.
=======
 * Represents an instance of a parser. A parse object corresponds to the
 * processing of one input by the user.
>>>>>>> bdd1852b
 */
public class Parser {
    // Constants for command words
    private static final String COMMAND_ADD = "add";
    private static final String COMMAND_DELETE = "delete";
    private static final String COMMAND_LIST = "list";
    private static final String COMMAND_PROGRESS = "progress";
    private static final String COMMAND_DONE = "done";
    private static final String COMMAND_EXIT = "exit";

    // Constants for the expected number of parameters for a given command
    private static final int COMMAND_ADD_FLAG_LENGTH = 6;
    private static final int COMMAND_ADD_PARAMETER_LENGTH = 2;
    private static final int COMMAND_DELETE_LENGTH = 2;
    private static final int COMMAND_LIST_LENGTH = 1;
    private static final int COMMAND_PROGRESS_LENGTH = 1;
    private static final int COMMAND_DONE_FLAG_LENGTH = 2;
    private static final int COMMAND_DONE_PARAMETER_LENGTH = 2;
    private static final int COMMAND_EXIT_LENGTH = 1;

    private static final Logger LOGGER = Logger.getLogger(Parser.class.getName());

    /**
     * Parses user input and identifies the command to be executed.
     * 
     * @param line User input directly from the input stream.
     * @return An object of the respective command class (e.g. deleteCommand,
     *         addCommand, etc.)
     * @throws InvalidCommandException          If input does not contain a valid
     *                                          command.
     * @throws IncorrectParameterCountException If the command input does not
     *                                          contain the right parameters.
     */
    public static Command parseCommand(String line) 
            throws InvalidCommandException, IncorrectParameterCountException,
            InputNotNumberException, InvalidModuleTypeException {
        if (line.trim().length() == 0) {
            throw new InvalidCommandException();
        }

        LOGGER.log(Level.INFO, String.format("User input: %s", line));

        // Splits into 2 String elements:
        // 1. command + first parameter
        // 2. command flags (if any)
        String[] commands = line.split("\\s+(?=-)", 2);
        assert commands.length <= 2 : "Limit of split is 2";
        String[] commandParameters = commands[0].split("\\s+", 2);
        assert commandParameters.length <= 2 : "Limit of split is 2";
        String command = commandParameters[0].toLowerCase();
        String[] commandFlags = getCommandFlag(commands);

        switch (command) {
        case COMMAND_ADD:
            LOGGER.log(Level.INFO, "Input parsed to add command.");
            return createAddCommand(commandParameters, commandFlags);
        case COMMAND_DELETE:
            LOGGER.log(Level.INFO, "Input parsed to delete command.");
            return createDeleteCommand(commandParameters, commandFlags);
        case COMMAND_LIST:
            LOGGER.log(Level.INFO, "Input parsed to list command.");
            return createListCommand(commandParameters, commandFlags);
        case COMMAND_PROGRESS:
            LOGGER.log(Level.INFO, "Input parsed to progress command.");
            return createProgressCommand(commandParameters, commandFlags);
        case COMMAND_DONE:
            LOGGER.log(Level.INFO, "Input parsed to done command.");
            return createDoneCommand(commandParameters, commandFlags);
        case COMMAND_EXIT:
            LOGGER.log(Level.INFO, "Input parsed to exit command.");
            return createExitCommand(commandParameters, commandFlags);
        default:
            LOGGER.warning("Invalid command detected.");
            throw new InvalidCommandException();
        }
    }

    /**
     * Obtains the flags and their respective values.
     * 
     * @param commands Array separating command name and parameters with command
     *                 flags and values.
     * @return Array containing the flags and values split with the delimiter (" ").
     */
    private static String[] getCommandFlag(String[] commands) {
        if (commands.length < 2) {
            return new String[] { null };
        }
        return commands[1].split("\\s+");
    }

    /**
     * Extracts relevant parameters and creates new instance of AddCommand class to execute.
     * Format: "Add [module name] -c [module code] -t [module type] -mc [modular credits]"
     *
     * @param commandParameters parameters of user input, excluding command flags.
     * @param commandFlags      flags of commands from user input.
     * @return new instance of AddCommand class.
     * @throws InvalidCommandException          If input does not contain a valid
     *                                          command.
     * @throws IncorrectParameterCountException If the command input does not
     *                                          contain the right parameters.
     */
    public static Command createAddCommand(String[] commandParameters, String[] commandFlags)
            throws InvalidCommandException, IncorrectParameterCountException, InputNotNumberException,
            InvalidModuleTypeException {
        boolean isInvalidPara = (commandParameters.length != COMMAND_ADD_PARAMETER_LENGTH);
        boolean isInvalidFlag = (commandFlags.length != COMMAND_ADD_FLAG_LENGTH);

        if (isInvalidPara || isInvalidFlag) {
            LOGGER.warning("Invalid number of parameters");
            throw new IncorrectParameterCountException();
        }

        assert commandParameters.length == 2 : "Input for add should have 2 parameters (excluding flags)";
        assert commandFlags.length == 6 : "COMMAND_ADD_LENGTH should be 6.";

        String moduleCode = extractModuleCode(commandFlags);
        String moduleName = commandParameters[1];
        assert moduleName.trim().length() > 0 : "Name of module should not be empty.";
        String moduleType = extractModuleType(commandFlags);
        double moduleCredits = extractModuleCredits(commandFlags);
        LOGGER.log(Level.INFO, "Valid parameters for add command.");

        return new AddCommand(moduleCode, moduleName, moduleType, moduleCredits);
    }

    /**
     * Extracts relevant parameters and creates new instance of DeleteCommand class to execute.
     * Format: "Delete [module code]"
     *
     * @param commandParameters parameters of user input, excluding command flags.
     * @return new instance of DeleteCommand class.
     * @throws IncorrectParameterCountException if parameter count is not correct.
     */

    public static Command createDeleteCommand(String[] commandParameters, String[] commandFlags)
            throws IncorrectParameterCountException {
        boolean isInvalidPara = (commandParameters.length != COMMAND_DELETE_LENGTH);
        boolean isInvalidFlag = (commandFlags[0] != null);

        if (isInvalidPara || isInvalidFlag) {
            LOGGER.warning("Invalid number of parameters.");
            throw new IncorrectParameterCountException();
        }

        assert commandParameters.length == 2 : "COMMAND_DELETE_LENGTH should be 2";
        String moduleCode = commandParameters[1];
        LOGGER.log(Level.INFO, "Valid parameters for delete command.");

        return new DeleteCommand(moduleCode);
    }

    /**
     * Extracts relevant parameters and creates new instance of ListCommand class to execute.
     * Format: "List"
     *
     * @param commandParameters parameters of user input, excluding command flags.
     * @return new instance of ListCommand class.
     * @throws IncorrectParameterCountException if parameter count is not correct.
     */
    public static Command createListCommand(String[] commandParameters, String[] commandFlags)
            throws IncorrectParameterCountException {
        boolean isInvalidPara = (commandParameters.length != COMMAND_LIST_LENGTH);
        boolean isInvalidFlag = (commandFlags[0] != null);

        if (isInvalidPara || isInvalidFlag) {
            LOGGER.warning("Invalid number of parameters.");
            throw new IncorrectParameterCountException();
        }
        LOGGER.log(Level.INFO, "Valid parameters for list command.");

        return new ListCommand();
    }

    /**
     * Creates new instance of ProgressCommand class to execute.
     * Format: "Progress"
     *
     * @param commandParameters parameters of user input, excluding command flags.
     * @return new instance of ProgressCommand class.
     * @throws IncorrectParameterCountException if parameter count is not correct.
     */
    public static Command createProgressCommand(String[] commandParameters, String[] commandFlags)
            throws IncorrectParameterCountException {
        boolean isInvalidPara = (commandParameters.length != COMMAND_PROGRESS_LENGTH);
        boolean isInvalidFlag = (commandFlags[0] != null);

        if (isInvalidPara || isInvalidFlag) {
            LOGGER.warning("Invalid number of parameters.");
            throw new IncorrectParameterCountException();
        }

        LOGGER.log(Level.INFO, "Valid parameters for progress command.");

        return new ProgressCommand();
    }

    /**
     * Extracts relevant parameters and creates an instance of DoneCommand to
     * execute. Format: "done [module code] -g [grade]"
     *
     * @param commandParameters parameters of user input, excluding command flags.
     * @param commandFlags      flags of commands from user input.
     * @return new instance of DoneCommand class.
     * @throws IncorrectParameterCountException if parameter count is not correct.
     * @throws InvalidCommandException          If the command input does not
     *                                          contain the right parameters.
     */
    public static Command createDoneCommand(String[] commandParameters, String[] commandFlags)
            throws IncorrectParameterCountException, InvalidCommandException {
        boolean isInvalidPara = (commandParameters.length != COMMAND_DONE_PARAMETER_LENGTH);
        boolean isInvalidFlag = (commandFlags.length != COMMAND_DONE_FLAG_LENGTH);

        if (isInvalidPara || isInvalidFlag) {
            LOGGER.warning("Invalid number of parameters.");
            throw new IncorrectParameterCountException();
        }
        assert commandFlags.length == 2 : "COMMAND_DONE_LENGTH should be 2.";

        String moduleGrade = extractModuleGrade(commandFlags);
        LOGGER.log(Level.INFO, "Valid parameters for done command.");

        return new DoneCommand(commandParameters[1], moduleGrade);
    }

    /**
     * Creates new instance of ExitCommand class to execute.
     *
     * @param commandParameters parameters of user input, excluding command flags.
     * @return new instance of ExitCommand class.
     * @throws IncorrectParameterCountException if parameter count is not correct.
     */
    public static Command createExitCommand(String[] commandParameters, String[] commandFlags)
            throws IncorrectParameterCountException {
        boolean isInvalidPara = (commandParameters.length != COMMAND_EXIT_LENGTH);
        boolean isInvalidFlag = (commandFlags[0] != null);

        if (isInvalidPara || isInvalidFlag) {
            LOGGER.warning("Invalid number of parameters.");
            throw new IncorrectParameterCountException();
        }

        LOGGER.log(Level.INFO, "Valid parameters for exit command.");
        
        return new ExitCommand();
    }

    /**
     * Extracts module code from user input. Method is called if user runs "Add" or
     * "Delete" command.
     *
     * @param commands parameters of user input, excluding command flags.
     * @return module code.
     * @throws IncorrectParameterCountException if parameter count is not correct.
     */
    public static String extractModuleCode(String[] commands) 
            throws IncorrectParameterCountException {
        assert commands.length == COMMAND_ADD_FLAG_LENGTH : "extractModuleCode should only be" + " called for add";
        for (int i = 0; i < commands.length; i++) {
            if (commands[i].equals("-c")) {
                assert commands[i + 1].length() > 0 : "Module code should not be empty";
                return commands[i + 1].toUpperCase().trim();
            }
        }
        LOGGER.warning("Missing module code parameter.");
        throw new IncorrectParameterCountException();
    }

    /**
     * Extracts module type from user input. Method is called if user runs "Add"
     * command.
     *
     * @param commandFlags flags of commands from user input.
     * @return module type.
     * @throws InvalidModuleTypeException if command format is not recognised.
     * @throws InvalidCommandException if -t flag is not found. 
     */
    public static String extractModuleType(String[] commandFlags) 
            throws InvalidModuleTypeException, InvalidCommandException {
        assert commandFlags.length == COMMAND_ADD_FLAG_LENGTH : "extractModuleType should only be" + " called for add";
        for (int i = 0; i < commandFlags.length; i++) {
            if (commandFlags[i].equals("-t")) {
                String type = commandFlags[i + 1].toLowerCase().trim();
                assert type.length() > 0 : "Module type should not be empty.";
                switch (type) {
                case "core":
                case "ue":
                case "math":
                case "ge":
                    return type;
                default:
                    LOGGER.warning("Invalid module type detected.");
                    throw new InvalidModuleTypeException();
                }
            }
        }
        LOGGER.warning("Missing module type parameter.");
        throw new InvalidCommandException();
    }

    /**
     * Extracts module credits from user input.
     *
     * @param commandFlags flags of commands from user input.
     * @return number of modular credits.
     * @throws NumberFormatException   if number is not given as modular credits.
     * @throws InvalidCommandException if -mc flag is not found.
     */
    public static double extractModuleCredits(String[] commandFlags)
            throws InputNotNumberException, InvalidCommandException {
        assert commandFlags.length == COMMAND_ADD_FLAG_LENGTH : "extractModuleCredits should only be "
                + "called for add command.";
        for (int i = 0; i < commandFlags.length; i++) {
            if (commandFlags[i].equals("-mc")) {
                assert commandFlags[i + 1].trim().length() > 0 : "Modular credits field should not be empty.";
                try {
                    return Double.parseDouble(commandFlags[i + 1]);
                } catch (NumberFormatException e) {
                    LOGGER.warning("Invalid module credits detected.");
                    throw new InputNotNumberException("Modular credits : -mc");
                }
            }
        }
        LOGGER.warning("Missing module credits parameter.");
        throw new InvalidCommandException();
    }

    /**
     * Extracts module grade from user input.
     *
     * @param commandFlags flags of commands from user input.
     * @return module grade.
     * @throws InvalidCommandException if -g flag is not found.
     */
    public static String extractModuleGrade(String[] commandFlags) 
            throws InvalidCommandException {
        assert commandFlags.length == COMMAND_DONE_FLAG_LENGTH : "extractModuleGrade should only be "
                + "called for done command.";
        for (int i = 0; i < commandFlags.length; i++) {
            if (commandFlags[i].equals("-g")) {
                assert commandFlags[i + 1].length() > 0 : "Grade should not be empty.";
                return commandFlags[i + 1];
            }
        }
        LOGGER.warning("Missing module grade parameter.");
        throw new InvalidCommandException();
    }
}<|MERGE_RESOLUTION|>--- conflicted
+++ resolved
@@ -17,13 +17,8 @@
 import java.util.logging.Level;
 
 /**
-<<<<<<< HEAD
  * Represents an instance of a parser. 
  * A parser object corresponds to the processing of one input by the user.
-=======
- * Represents an instance of a parser. A parse object corresponds to the
- * processing of one input by the user.
->>>>>>> bdd1852b
  */
 public class Parser {
     // Constants for command words
