--- conflicted
+++ resolved
@@ -17,6 +17,7 @@
 import java.util.ArrayList;
 import java.util.Arrays;
 import java.util.logging.Logger;
+import java.util.regex.Pattern;
 import java.util.logging.Level;
 
 /**
@@ -158,6 +159,9 @@
         ArrayList<String> preRequisites = extractPreRequisites(commandFlags);
         LOGGER.log(Level.INFO, "Valid parameters for add command.");
 
+        if (!isModuleCodeValid(moduleCode) || !isModuleCodeValid(preRequisites)) {
+            throw new InvalidCommandException();
+        }
         return new AddCommand(moduleCode, moduleName, moduleType, moduleCredits, preRequisites);
     }
 
@@ -203,10 +207,7 @@
             LOGGER.warning("Invalid number of parameters.");
             throw new IncorrectParameterCountException();
         }
-<<<<<<< HEAD
-=======
         LOGGER.log(Level.INFO, "Valid parameters for list command.");
->>>>>>> 57de966b
 
         return new ListCommand();
     }
@@ -405,4 +406,18 @@
         }
         return preRequisites;
     }
+
+    private static boolean isModuleCodeValid(String moduleCode) {
+        return Pattern.matches("[a-zA-Z]{2,3}[0-9]{4,4}[a-zA-Z]{0,1}", moduleCode);
+    }
+
+    private static boolean isModuleCodeValid(ArrayList<String> preRequisites) {
+        for (String preRequisite : preRequisites) {
+            if (!Pattern.matches("[a-zA-Z]{2,3}[0-9]{4,4}[a-zA-Z]{0,1}", preRequisite)) {
+                return false;
+            }
+        }
+        return true;
+
+    }
 }