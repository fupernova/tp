--- conflicted
+++ resolved
@@ -135,11 +135,7 @@
      * @throws IncorrectParameterCountException if parameter count is not correct.
      */
     public static Command createDoneCommand(String[] commands)
-<<<<<<< HEAD
-            throws IncorrectParameterCountException {
-=======
             throws IncorrectParameterCountException, InvalidCommandException {
->>>>>>> caa6b5de
         if (commands.length != COMMAND_DONE_LENGTH) {
             throw new IncorrectParameterCountException();
         }
