--- conflicted
+++ resolved
@@ -19,11 +19,11 @@
     private static final String COMMAND_DONE = "done";
     private static final String COMMAND_EXIT = "exit";
 
-    private static final int COMMAND_ADD_LENGTH = 8;
+    private static final int COMMAND_ADD_LENGTH = 6;
     private static final int COMMAND_DELETE_LENGTH = 2;
     private static final int COMMAND_LIST_LENGTH = 2;
     private static final int COMMAND_PROGRESS_LENGTH = 1;
-    private static final int COMMAND_DONE_LENGTH = 4;
+    private static final int COMMAND_DONE_LENGTH = 2;
     private static final int COMMAND_EXIT_LENGTH = 1;
 
     /**
@@ -44,34 +44,19 @@
 
         switch (command) {
         case COMMAND_ADD:
-<<<<<<< HEAD
             String[] addCommandFlags = getCommandFlag(commands);
-            return executeAddCommand(commandParameters, addCommandFlags);
+            return createAddCommand(commandParameters, addCommandFlags);
         case COMMAND_DELETE:
-            return executeDeleteCommand(commandParameters);
+            return createDeleteCommand(commandParameters);
         case COMMAND_LIST:
-            return executeListCommand(commandParameters);
+            return createListCommand(commandParameters);
         case COMMAND_PROGRESS:
-            return executeProgressCommand(commandParameters);
+            return createProgressCommand(commandParameters);
         case COMMAND_DONE:
             String[] doneCommandFlags = getCommandFlag(commands);
-            return executeDoneCommand(doneCommandFlags);
+            return createDoneCommand(commandParameters, doneCommandFlags);
         case COMMAND_EXIT:
-            return executeExitCommand(commandParameters);
-=======
-            return createAddCommand(commands);
-        case COMMAND_DELETE:
-            return createDeleteCommand(commands);
-        case COMMAND_LIST:
-            return createListCommand(commands);
-        case COMMAND_PROGRESS:
-            return createProgressCommand(commands);
-        case COMMAND_DONE:
-            return createDoneCommand(commands);
-        case COMMAND_EXIT:
-            // Fallthrough
-            return createExitCommand(commands);
->>>>>>> e6e04094
+            return createExitCommand(commandParameters);
         default:
             throw new InvalidCommandException();
         }
@@ -92,26 +77,15 @@
      * @return new instance of AddCommand class.
      * @throws IncorrectParameterCountException if parameter count is not correct.
      */
-<<<<<<< HEAD
-    public static Command executeAddCommand(String[] commandParameters, String[] commandFlags)
-=======
-    public static Command createAddCommand(String[] commands)
->>>>>>> e6e04094
+    public static Command createAddCommand(String[] commandParameters, String[] commandFlags)
             throws InvalidCommandException, IncorrectParameterCountException {
         if (commandFlags.length != COMMAND_ADD_LENGTH) {
             throw new IncorrectParameterCountException();
         }
-<<<<<<< HEAD
-        String moduleCode = extractModuleCode(commandFlags);
+        String moduleCode = extractModuleCode(commandFlags, true);
         String moduleName = extractModuleName(commandParameters);
         String moduleType = extractModuleType(commandFlags);
         double moduleCredits = extractModuleCredits(commandFlags);
-=======
-        String moduleCode = extractModuleCode(commands);
-        String moduleName = extractModuleName(commands);
-        String moduleType = extractModuleType(commands);
-        double moduleCredits = extractModuleCredits(commands);
->>>>>>> e6e04094
 
         return new AddCommand(moduleCode, moduleName, moduleType, moduleCredits);
     }
@@ -124,16 +98,12 @@
      * @return new instance of DeleteCommand class.
      * @throws IncorrectParameterCountException if parameter count is not correct.
      */
-<<<<<<< HEAD
-    public static Command executeDeleteCommand(String[] commandParameters) 
-=======
-    public static Command createDeleteCommand(String[] commands)
->>>>>>> e6e04094
+    public static Command createDeleteCommand(String[] commandParameters) 
             throws IncorrectParameterCountException {
         if (commandParameters.length != COMMAND_DELETE_LENGTH) {
             throw new IncorrectParameterCountException();
         }
-        String code = extractModuleCode(commandParameters);
+        String code = extractModuleCode(commandParameters, false);
 
         return new DeleteCommand(code);
     }
@@ -146,11 +116,7 @@
      * @return new instance of ListCommand class.
      * @throws IncorrectParameterCountException if parameter count is not correct.
      */
-<<<<<<< HEAD
-    public static Command executeListCommand(String[] commandParameters)
-=======
-    public static Command createListCommand(String[] commands)
->>>>>>> e6e04094
+    public static Command createListCommand(String[] commandParameters)
             throws InvalidCommandException, IncorrectParameterCountException {
         if (commandParameters.length != COMMAND_LIST_LENGTH) {
             throw new IncorrectParameterCountException();
@@ -167,11 +133,7 @@
      * @return new instance of ProgressCommand class.
      * @throws IncorrectParameterCountException if parameter count is not correct.
      */
-<<<<<<< HEAD
-    public static Command executeProgressCommand(String[] commandParameters) 
-=======
-    public static Command createProgressCommand(String[] commands)
->>>>>>> e6e04094
+    public static Command createProgressCommand(String[] commandParameters) 
             throws IncorrectParameterCountException {
         if (commandParameters.length != COMMAND_PROGRESS_LENGTH) {
             throw new IncorrectParameterCountException();
@@ -187,25 +149,14 @@
      * @return new instance of DoneCommand class.
      * @throws IncorrectParameterCountException if parameter count is not correct.
      */
-<<<<<<< HEAD
-    public static Command executeDoneCommand(String[] commandFlags)
+    public static Command createDoneCommand(String[] commandParameters, String[] commandFlags)
             throws IncorrectParameterCountException, InvalidCommandException {
         if (commandFlags.length != COMMAND_DONE_LENGTH) {
             throw new IncorrectParameterCountException();
         }
-        String moduleCode = extractModuleCode(commandFlags);
-        return new DoneCommand(moduleCode);
-=======
-    public static Command createDoneCommand(String[] commands)
-            throws IncorrectParameterCountException, InvalidCommandException {
-        if (commands.length != COMMAND_DONE_LENGTH) {
-            throw new IncorrectParameterCountException();
-        }
-        String moduleCode = extractModuleCode(commands);
-        String moduleGrade = extractModuleGrade(commands);
-
+        String moduleCode = extractModuleCode(commandFlags, false);
+        String moduleGrade = extractModuleGrade(commandFlags);
         return new DoneCommand(moduleCode, moduleGrade);
->>>>>>> e6e04094
     }
 
     /**
@@ -215,11 +166,7 @@
      * @return new instance of ExitCommand class.
      * @throws IncorrectParameterCountException if parameter count is not correct.
      */
-<<<<<<< HEAD
-    public static Command executeExitCommand(String[] commandParameters) 
-=======
-    public static Command createExitCommand(String[] commands)
->>>>>>> e6e04094
+    public static Command createExitCommand(String[] commandParameters) 
             throws IncorrectParameterCountException {
         if (commandParameters.length != COMMAND_EXIT_LENGTH) {
             throw new IncorrectParameterCountException();
@@ -234,44 +181,33 @@
      * @param commandFlags user input split into substrings with " " as delimiter.
      * @return module code.
      */
-    public static String extractModuleCode(String[] commandFlags) 
-            throws IncorrectParameterCountException {
-        for (int i = 0; i < commandFlags.length; i++) {
-            if (commandFlags[i].equals("-code")) {
-                return commandFlags[i + 1].toLowerCase().trim();
+    public static String extractModuleCode(String[] commands, boolean flag) 
+            throws IncorrectParameterCountException {
+        if (!flag) {
+            return commands[1];
+        }
+        for (int i = 0; i < commands.length; i++) {
+            if (commands[i].equals("-code")) {
+                return commands[i + 1].toLowerCase().trim();
             }
         }
         throw new IncorrectParameterCountException();
     }
 
-    public static String extractModuleName(String[] commandParameters) 
-            throws IncorrectParameterCountException {
+
+    /**
+     * Extracts module name from user input.
+     *
+     * @param commands user input split into substrings with " " as delimiter.
+     * @return module code.
+     * @throws InvalidCommandException if command format is not recognised.
+     */
+    public static String extractModuleName(String[] commandParameters) throws InvalidCommandException {
         return commandParameters[1];
     }
 
     /**
-<<<<<<< HEAD
-     * Extracts module type from user input. Method is called if user runs "Add"
-     * command.
-=======
-     * Extracts module name from user input.
-     *
-     * @param commands user input split into substrings with " " as delimiter.
-     * @return module code.
-     * @throws InvalidCommandException if command format is not recognised.
-     */
-    public static String extractModuleName(String[] commands) throws InvalidCommandException {
-        for (int i = 0; i < commands.length; i++) {
-            if (commands[i].equals("-n")) {
-                return commands[i + 1];
-            }
-        }
-        throw new InvalidCommandException();
-    }
-
-    /**
      * Extracts module type from user input. Method is called if user runs "Add" command.
->>>>>>> e6e04094
      *
      * @param commands user input split into substrings with " " as delimiter.
      * @return module type.
@@ -334,8 +270,6 @@
             throw new InvalidCommandException();
         }
     }
-<<<<<<< HEAD
-=======
 
     /**
      * Extracts module grade from user input.
@@ -352,5 +286,4 @@
         }
         throw new InvalidCommandException();
     }
->>>>>>> e6e04094
 }