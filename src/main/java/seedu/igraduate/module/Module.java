package seedu.igraduate.module;

import java.util.ArrayList;

public class Module {
    private String code;
    private String name;
    private double credit;
    private String status;
    private String grade;
    private ArrayList<String> preRequisites;

    public Module(String code, String name, double credit, String status, String grade,
                  ArrayList<String> preRequisites) {
        setCode(code);
        setName(name);
        setCredit(credit);
        setStatus(status);
        setGrade(grade);
        setPreRequisites(preRequisites);
    }

    public void setCode(String code) {
        this.code = code;
    }

    public void setName(String name) {
        this.name = name;
    }

    public void setCredit(double credit) {
        this.credit = credit;
    }

    public void setStatus(String status) {
        this.status = status;
    }

    public void setGrade(String grade) {
        this.grade = grade;
    }

    public void setPreRequisites(ArrayList<String> preRequisites) {
        this.preRequisites = preRequisites;
    }

<<<<<<< HEAD
    public String toString() {
        return new StringBuilder().append("Module{")
                .append("code: ").append(code)
                .append(", name: ").append(name)
                .append(", credit: ").append(credit)
                .append(", status: ").append(status)
                .append(", grade: ").append(grade)
                .append(", preRequisites: ").append(preRequisites)
                .append("}").toString();
=======
    public String getCode() {
        return code;
    }

    public String getName() {
        return name;
    }

    public double getCredit() {
        return credit;
    }

    public String getStatus() {
        return status;
    }

    public String getStatusIcon() {
        String status = getStatus();
        if (status.equals("taken")) {
            return "✓";
        } else if (status.equals("not taken")) {
            return "✘";
        } else {
            return "-";
        }
    }

    @Override
    public String toString() {
        return String.format("[%s] %-8s %50s %8d", getStatusIcon(), getCode(), getName(), getCredit());
>>>>>>> b5279c69
    }
}<|MERGE_RESOLUTION|>--- conflicted
+++ resolved
@@ -44,17 +44,6 @@
         this.preRequisites = preRequisites;
     }
 
-<<<<<<< HEAD
-    public String toString() {
-        return new StringBuilder().append("Module{")
-                .append("code: ").append(code)
-                .append(", name: ").append(name)
-                .append(", credit: ").append(credit)
-                .append(", status: ").append(status)
-                .append(", grade: ").append(grade)
-                .append(", preRequisites: ").append(preRequisites)
-                .append("}").toString();
-=======
     public String getCode() {
         return code;
     }
@@ -85,6 +74,5 @@
     @Override
     public String toString() {
         return String.format("[%s] %-8s %50s %8d", getStatusIcon(), getCode(), getName(), getCredit());
->>>>>>> b5279c69
     }
 }