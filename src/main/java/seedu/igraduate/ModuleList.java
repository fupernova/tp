package seedu.igraduate;

import seedu.igraduate.exception.ExistingModuleException;
import seedu.igraduate.exception.ModuleNotFoundException;

import seedu.igraduate.exception.PrerequisiteNotFoundException;
import seedu.igraduate.exception.UnableToDeletePrereqModuleException;
import seedu.igraduate.module.Module;
import seedu.igraduate.module.MathModule;
import seedu.igraduate.module.CoreModule;
import seedu.igraduate.module.ElectiveModule;
import seedu.igraduate.module.GeModule;

import java.util.ArrayList;
import java.util.Iterator;

/**
 * Handles underlying operations on modules ArrayList.
 */
public class ModuleList {

    /**
     * ArrayList that stores all the modules data.
     */
    private ArrayList<Module> modules;

    private static final int DEFAULT_INDEX = -1;

    /**
     * Constructs new ArrayList if no data is provided.
     */
    public ModuleList() {
        this(new ArrayList<>());
    }

    /**
     * Assigns the existing ArrayList with modules data as the module storage.
     *
     * @param modules ArrayList consists of existing modules data.
     */
    public ModuleList(ArrayList<Module> modules) {
        this.modules = modules;
    }

    /**
     * Adds new module to the module storage if not already exists and pre-requisite
     * modules exists.
     *
     * @param module Module to be added into the module list.
     * @throws ExistingModuleException If the new module already exists.
     * @throws PrerequisiteNotFoundException If any of the pre-requisite module does not exists.
     */
<<<<<<< HEAD
    public void add(Module module)
            throws ExistingModuleException, ModuleNotFoundException, PrerequisiteNotFoundException {
=======
    public void add(Module module) throws ExistingModuleException, PrerequisiteNotFoundException {
>>>>>>> 819a0e16
        String moduleCode = module.getCode();
        if (getModuleIndex(moduleCode) != DEFAULT_INDEX) {
            assert getModuleIndex(moduleCode) != DEFAULT_INDEX : "No repeating modules allowed to be added";
            throw new ExistingModuleException();
        }
        addModuleRequiredBy(module);
        removeTakenPreRequisiteModule(module);
        modules.add(module);
    }

    /**
     * Removes taken pre-requisite module from current untaken pre-requisite ArrayList.
     *
     * @param module Module object to be added to moduleList.
     * @throws PrerequisiteNotFoundException If any of the pre-requisite module does not exists.
     */
    public void removeTakenPreRequisiteModule(Module module) throws PrerequisiteNotFoundException {
        ArrayList<String> preRequisites = module.getPreRequisites();
        ArrayList<String> untakenPreRequisites = module.getUntakenPreRequisites();

        for (String preRequisite : preRequisites) {
            try {
                Module preRequisiteModule = getByCode(preRequisite);
                String status = preRequisiteModule.getStatus();
                if (status.equals("taken")) {
                    module.removeUntakenPreRequisite(preRequisite);
                }
            } catch (ModuleNotFoundException e) {
                throw new PrerequisiteNotFoundException();
            }
        }
    }

    /**
     * Check if the pre-requisite modules exists in the current module list.
     *
     * @param preRequisites ArrayList containing the pre-requisite module codes for module to be added.
     * @return Boolean value indicating whether all the pre-requisite modules exist.
     */
    public boolean checkPreRequisitesAvailability(ArrayList<String> preRequisites) {
        for (String preRequisite : preRequisites) {
            if (getModuleIndex(preRequisite) == DEFAULT_INDEX) {
                return false;
            }
        }
        return true;
    }

<<<<<<< HEAD
    public void addModuleRequiredBy(Module module) 
            throws ModuleNotFoundException, PrerequisiteNotFoundException {
=======
    /**
     * Add the current module code to pre-requisite modules as requiredBy module.
     *
     * @param module Module to be added to module list.
     * @throws PrerequisiteNotFoundException If any of the pre-requisite module does not exists.
     */
    public void addModuleRequiredBy(Module module) throws PrerequisiteNotFoundException {
>>>>>>> 819a0e16
        ArrayList<String> preRequisites = module.getPreRequisites();

        if (!checkPreRequisitesAvailability(preRequisites)) {
            throw new PrerequisiteNotFoundException();
        }

        for (String preRequisite : preRequisites) {
            try {
                Module requiredModule = getByCode(preRequisite);
                ArrayList<String> requiredByModules = requiredModule.getRequiredByModules();
                String moduleCode = module.getCode();
                if (!requiredByModules.contains(moduleCode)) {
                    requiredByModules.add(moduleCode);
                    requiredModule.setRequiredByModules(requiredByModules);
                }
            } catch (ModuleNotFoundException e) {
                throw new PrerequisiteNotFoundException();
            }
        }
    }

    /**
     * Removes specified module from the module storage if it is not required by any module.
     *
     * @param module Module to be removed from the module list.
     * @throws PrerequisiteNotFoundException If the pre-requisite module is deleted beforehand.
     * @throws UnableToDeletePrereqModuleException If the module is a pre-requisite of other modules.
     */
    public void delete(Module module) throws PrerequisiteNotFoundException,
            UnableToDeletePrereqModuleException {
        ArrayList<String> requiredByModules = module.getRequiredByModules();

        if (requiredByModules.isEmpty()) {
            modules.remove(module);
            removeFromPreRequisiteModuleRequiredBy(module);
        } else {
            throw new UnableToDeletePrereqModuleException(requiredByModules);
        }
    }

    /**
     * Remove deleted module from its pre-requisite modules' required by list.
     *
     * @param module Module object deleted from module list.
     * @throws PrerequisiteNotFoundException If the pre-requisite module is deleted beforehand.
     */
    public void removeFromPreRequisiteModuleRequiredBy(Module module) throws PrerequisiteNotFoundException {
        ArrayList<String> preRequisites = module.getPreRequisites();
        String moduleCode = module.getCode();

        for (String preRequisite : preRequisites) {
            try {
                Module preRequisiteModule = getByCode(preRequisite);
                preRequisiteModule.removeRequredByModule(moduleCode);
            } catch (ModuleNotFoundException e) {
                throw new PrerequisiteNotFoundException();
            }
        }
    }

    /**
     * Marks the specified module as taken.
     *
     * @param module Module to be marked as taken.
     * @throws ModuleNotFoundException If module is not found in module list.
     */
    public void markAsTaken(Module module) throws ModuleNotFoundException {
        module.setStatus("taken");
        String moduleCode = module.getCode();
        ArrayList<String> requiredByModules = module.getRequiredByModules();
        removeFromModuleUntakenPrerequisites(moduleCode, requiredByModules);
    }

    /**
     * Remove taken module from modules required it as pre-requisite.
     *
     * @param moduleCode Module code of taken module.
     * @param requiredByModules ArrayList of modules required taken module as pre-requisite.
     * @throws ModuleNotFoundException If requiredBy module does not exists in module list.
     */
    public void removeFromModuleUntakenPrerequisites(String moduleCode, ArrayList<String> requiredByModules)
            throws ModuleNotFoundException {
        for (String requiredByModule : requiredByModules) {
            Module module = getByCode(requiredByModule);
            module.removeUntakenPreRequisite(moduleCode);
        }
    }

    /**
     * Sets the specified module grade.
     *
     * @param module Module to be marked as taken.
     * @param grade  Grade obtained for the specified module.
     */
    public void setGrade(Module module, String grade) {
        module.setGrade(grade);
    }

    /**
     * Retrieves and returns the underlying ArrayList for storing modules.
     *
     * @return The task list used for storing all modules.
     */
    public ArrayList<Module> getModules() {
        return modules;
    }

    /**
     * Obtains and returns the current module list size.
     *
     * @return The number of modules in the ArrayList.
     */
    public int size() {
        return modules.size();
    }

    /**
     * Checks if the current module list is empty.
     *
     * @return Boolean value indicating whether the module list is empty.
     */
    public boolean isEmpty() {
        return modules.isEmpty();
    }

    /**
     * Retrieves specified module from module list.
     *
     * @param moduleCode Module code of module.
     * @return The retrieved module based on specified module code.
     * @throws ModuleNotFoundException If the module specified is not in the list.
     */
    public Module getByCode(String moduleCode) throws ModuleNotFoundException {
        int moduleIndex = getModuleIndex(moduleCode);
        if (moduleIndex == DEFAULT_INDEX) {
            throw new ModuleNotFoundException();
        }
        assert moduleIndex != DEFAULT_INDEX : "Module code does not exists.";

        return modules.get(moduleIndex);
    }

    /**
     * Retrieves the index of module in module list.
     *
     * @param moduleCode Module code of module.
     * @return The retrieved module index on specified module code.
     */
    public int getModuleIndex(String moduleCode) {
        int index = DEFAULT_INDEX;

        for (int i = 0; i < modules.size(); i++) {
            if (modules.get(i).getCode().equalsIgnoreCase(moduleCode)) {
                index = i;
                break;
            }
        }
        return index;
    }

    /**
     * Retrieves the module in module list.
     *
     * @param moduleCode Module code of module.
     * @return The retrieved module index on specified module code.
     */
    public Module getModule(String moduleCode) throws ModuleNotFoundException {
        for (int i = 0; i < modules.size(); i++) {
            if (modules.get(i).getCode().equalsIgnoreCase(moduleCode)) {
                return modules.get(i);
            }
        }
        throw new ModuleNotFoundException();
    }

    /**
     * Retrieves the module type of specified module.
     *
     * @param module Module object for finding type.
     * @return The type of module specified.
     */
    public String getModuleType(Module module) {
        String moduleType = "Undefined";
        if (module instanceof CoreModule) {
            moduleType = "Core";
        } else if (module instanceof MathModule) {
            moduleType = "Math";
        } else if (module instanceof GeModule) {
            moduleType = "GE";
        } else if (module instanceof ElectiveModule) {
            moduleType = "Elective";
        }
        assert !moduleType.equals("Undefined") : "Module type is not valid.";

        return moduleType;
    }

    /**
     * Calculates the total completed MC of all modules.
     *
     * @return The total completed MCs.
     */
    public double getTotalCompletedMCs() {
        double totalCompletedMCs = 0;
        for (Module module : modules) {
            if (module.getStatus().equalsIgnoreCase("taken")) {
                assert totalCompletedMCs >= module.getCredit()
                        : "Completed MCs should be more or equal to credits" + "of done modules";
                totalCompletedMCs += module.getCredit();
            }
        }
        return totalCompletedMCs;
    }
}<|MERGE_RESOLUTION|>--- conflicted
+++ resolved
@@ -12,7 +12,6 @@
 import seedu.igraduate.module.GeModule;
 
 import java.util.ArrayList;
-import java.util.Iterator;
 
 /**
  * Handles underlying operations on modules ArrayList.
@@ -50,12 +49,8 @@
      * @throws ExistingModuleException If the new module already exists.
      * @throws PrerequisiteNotFoundException If any of the pre-requisite module does not exists.
      */
-<<<<<<< HEAD
     public void add(Module module)
             throws ExistingModuleException, ModuleNotFoundException, PrerequisiteNotFoundException {
-=======
-    public void add(Module module) throws ExistingModuleException, PrerequisiteNotFoundException {
->>>>>>> 819a0e16
         String moduleCode = module.getCode();
         if (getModuleIndex(moduleCode) != DEFAULT_INDEX) {
             assert getModuleIndex(moduleCode) != DEFAULT_INDEX : "No repeating modules allowed to be added";
@@ -104,18 +99,8 @@
         return true;
     }
 
-<<<<<<< HEAD
     public void addModuleRequiredBy(Module module) 
             throws ModuleNotFoundException, PrerequisiteNotFoundException {
-=======
-    /**
-     * Add the current module code to pre-requisite modules as requiredBy module.
-     *
-     * @param module Module to be added to module list.
-     * @throws PrerequisiteNotFoundException If any of the pre-requisite module does not exists.
-     */
-    public void addModuleRequiredBy(Module module) throws PrerequisiteNotFoundException {
->>>>>>> 819a0e16
         ArrayList<String> preRequisites = module.getPreRequisites();
 
         if (!checkPreRequisitesAvailability(preRequisites)) {
